// {{ method|methodDescriptorName }} (Bidirectional Streaming)
{{ access }} protocol {{ .|session:file,service,method }} : {{ .|service:file,service }}Session {
  /// Receive a message. Blocks until a message is received or the client closes the connection.
  func receive() throws -> {{ method|input }}

  /// Send a message. Nonblocking.
  func send(_ response: {{ method|output }}, completion: @escaping ()->()) throws
  
  /// Close a connection. Blocks until the connection is closed.
  func close() throws
}

fileprivate final class {{ .|session:file,service,method }}Impl : {{ .|service:file,service }}SessionImpl, {{ .|session:file,service,method }} {
  private var provider : {{ .|provider:file,service }}

  /// Create a session.
  init(handler:Handler, provider: {{ .|provider:file,service }}) {
    self.provider = provider
    super.init(handler:handler)
  }

  func receive() throws -> {{ method|input }} {
    let sem = DispatchSemaphore(value: 0)
    var requestMessage : {{ method|input }}?
    try self.handler.receiveMessage() {(requestData) in
      if let requestData = requestData {
        do {
          requestMessage = try {{ method|input }}(serializedData:requestData)
        } catch (let error) {
          print("error \(error)")
        }
      }
      sem.signal()
    }
    _ = sem.wait(timeout: DispatchTime.distantFuture)
    if let requestMessage = requestMessage {
      return requestMessage
    } else {
      throw {{ .|servererror:file,service }}.endOfStream
    }
  }

<<<<<<< HEAD
  /// Send a message. Nonblocking.
  {{ access }} func send(_ response: {{ method|output }}, completion: ((Bool)->())?) throws {
	try handler.sendResponse(message:response.serializedData(), completion: completion)
=======
  func send(_ response: {{ method|output }}, completion: @escaping ()->()) throws {
    try handler.sendResponse(message:response.serializedData()) {completion()}
>>>>>>> 2df8a68a
  }

  func close() throws {
    let sem = DispatchSemaphore(value: 0)
    try self.handler.sendStatus(statusCode:self.statusCode,
                                statusMessage:self.statusMessage,
                                trailingMetadata:self.trailingMetadata) { _ in sem.signal() }
    _ = sem.wait(timeout: DispatchTime.distantFuture)
  }

  /// Run the session. Internal.
<<<<<<< HEAD
  fileprivate func run(queue:DispatchQueue) throws {
    try self.handler.sendMetadata(initialMetadata:initialMetadata) { _ in
=======
  func run(queue:DispatchQueue) throws {
    try self.handler.sendMetadata(initialMetadata:initialMetadata) {
>>>>>>> 2df8a68a
      queue.async {
        do {
          try self.provider.{{ method|methodDescriptorName|lowercase }}(session:self)
        } catch (let error) {
          print("error \(error)")
        }
      }
    }
  }
}

//-{% if generateTestStubs %}
/// Simple fake implementation of {{ .|session:file,service,method }} that returns a previously-defined set of results
/// and stores sent values for later verification.
class {{ .|session:file,service,method }}TestStub : {{ .|service:file,service }}SessionTestStub, {{ .|session:file,service,method }} {
  var inputs: [{{ method|input }}] = []
  var outputs: [{{ method|output }}] = []

  func receive() throws -> {{ method|input }} {
    if let input = inputs.first {
      inputs.removeFirst()
      return input
    } else {
      throw {{ .|clienterror:file,service }}.endOfStream
    }
  }

  func send(_ response: {{ method|output }}, completion: @escaping ()->()) throws {
    outputs.append(response)
  }

  func close() throws { }
}
//-{% endif %}<|MERGE_RESOLUTION|>--- conflicted
+++ resolved
@@ -4,7 +4,7 @@
   func receive() throws -> {{ method|input }}
 
   /// Send a message. Nonblocking.
-  func send(_ response: {{ method|output }}, completion: @escaping ()->()) throws
+  func send(_ response: {{ method|output }}, completion: ((Bool)->())?) throws
   
   /// Close a connection. Blocks until the connection is closed.
   func close() throws
@@ -40,14 +40,8 @@
     }
   }
 
-<<<<<<< HEAD
-  /// Send a message. Nonblocking.
-  {{ access }} func send(_ response: {{ method|output }}, completion: ((Bool)->())?) throws {
-	try handler.sendResponse(message:response.serializedData(), completion: completion)
-=======
-  func send(_ response: {{ method|output }}, completion: @escaping ()->()) throws {
-    try handler.sendResponse(message:response.serializedData()) {completion()}
->>>>>>> 2df8a68a
+  func send(_ response: {{ method|output }}, completion: ((Bool)->())?) throws {
+    try handler.sendResponse(message:response.serializedData(), completion: completion)
   }
 
   func close() throws {
@@ -59,13 +53,8 @@
   }
 
   /// Run the session. Internal.
-<<<<<<< HEAD
-  fileprivate func run(queue:DispatchQueue) throws {
+  func run(queue:DispatchQueue) throws {
     try self.handler.sendMetadata(initialMetadata:initialMetadata) { _ in
-=======
-  func run(queue:DispatchQueue) throws {
-    try self.handler.sendMetadata(initialMetadata:initialMetadata) {
->>>>>>> 2df8a68a
       queue.async {
         do {
           try self.provider.{{ method|methodDescriptorName|lowercase }}(session:self)
