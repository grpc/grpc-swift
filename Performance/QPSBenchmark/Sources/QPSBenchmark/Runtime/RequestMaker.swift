--- conflicted
+++ resolved
@@ -29,11 +29,7 @@
   ///    - stats: Where to record statistics on latency.
   init(
     config: Grpc_Testing_ClientConfig,
-<<<<<<< HEAD
-    client: Grpc_Testing_BenchmarkServiceClient,
-=======
     client: Grpc_Testing_BenchmarkServiceNIOClient,
->>>>>>> a9d7b5ab
     requestMessage: Grpc_Testing_SimpleRequest,
     logger: Logger,
     stats: StatsWithLock
