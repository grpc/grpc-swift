/*
 * Copyright 2023, gRPC Authors All rights reserved.
 *
 * Licensed under the Apache License, Version 2.0 (the "License");
 * you may not use this file except in compliance with the License.
 * You may obtain a copy of the License at
 *
 *     http://www.apache.org/licenses/LICENSE-2.0
 *
 * Unless required by applicable law or agreed to in writing, software
 * distributed under the License is distributed on an "AS IS" BASIS,
 * WITHOUT WARRANTIES OR CONDITIONS OF ANY KIND, either express or implied.
 * See the License for the specific language governing permissions and
 * limitations under the License.
 */

/// Creates a representation for the server code that will be generated based on the ``CodeGenerationRequest`` object
/// specifications, using types from ``StructuredSwiftRepresentation``.
///
/// For example, in the case of a service called "Bar", in the "foo" namespace which has
/// one method "baz", the ``ServerCodeTranslator`` will create
/// a representation for the following generated code:
///
/// ```swift
/// public protocol foo_BarServiceStreamingProtocol: GRPCCore.RegistrableRPCService {
///   func baz(
///     request: ServerRequest.Stream<foo.Method.baz.Input>
///   ) async throws -> ServerResponse.Stream<foo.Method.baz.Output>
/// }
/// // Generated conformance to `RegistrableRPCService`.
/// extension foo.Bar.StreamingServiceProtocol {
///   public func registerRPCs(with router: inout RPCRouter) {
///     router.registerHandler(
///       for: foo.Method.baz.descriptor,
///       deserializer: ProtobufDeserializer<foo.Methods.baz.Input>(),
///       serializer: ProtobufSerializer<foo.Methods.baz.Output>(),
///       handler: { request in try await self.baz(request: request) }
///     )
///   }
/// }
/// public protocol foo_BarServiceProtocol: foo.Bar.StreamingServiceProtocol {
///   func baz(
///     request: ServerRequest.Single<foo.Bar.Methods.baz.Input>
///   ) async throws -> ServerResponse.Single<foo.Bar.Methods.baz.Output>
/// }
/// // Generated partial conformance to `foo_BarStreamingServiceProtocol`.
/// extension foo.Bar.ServiceProtocol {
///   public func baz(
///     request: ServerRequest.Stream<foo.Bar.Methods.baz.Input>
///   ) async throws -> ServerResponse.Stream<foo.Bar.Methods.baz.Output> {
///     let response = try await self.baz(request: ServerRequest.Single(stream: request)
///     return ServerResponse.Stream(single: response)
///   }
/// }
///```
struct ServerCodeTranslator: SpecializedTranslator {
  var accessLevel: SourceGenerator.Configuration.AccessLevel

  init(accessLevel: SourceGenerator.Configuration.AccessLevel) {
    self.accessLevel = accessLevel
  }

  func translate(from codeGenerationRequest: CodeGenerationRequest) throws -> [CodeBlock] {
    var codeBlocks = [CodeBlock]()
    for service in codeGenerationRequest.services {
      // Create the streaming protocol that declares the service methods as bidirectional streaming.
      let streamingProtocol = CodeBlockItem.declaration(self.makeStreamingProtocol(for: service))
      codeBlocks.append(CodeBlock(item: streamingProtocol))

      // Create extension for implementing the 'registerRPCs' function which is a 'RegistrableRPCService' requirement.
      let conformanceToRPCServiceExtension = CodeBlockItem.declaration(
        self.makeConformanceToRPCServiceExtension(for: service, in: codeGenerationRequest)
      )
      codeBlocks.append(
        CodeBlock(
          comment: .doc("Conformance to `GRPCCore.RegistrableRPCService`."),
          item: conformanceToRPCServiceExtension
        )
      )

      // Create the service protocol that declares the service methods as they are described in the Source IDL (unary,
      // client/server streaming or bidirectional streaming).
      let serviceProtocol = CodeBlockItem.declaration(self.makeServiceProtocol(for: service))
      codeBlocks.append(CodeBlock(item: serviceProtocol))

      // Create extension for partial conformance to the streaming protocol.
      let extensionServiceProtocol = CodeBlockItem.declaration(
        self.makeExtensionServiceProtocol(for: service)
      )
      codeBlocks.append(
        CodeBlock(
          comment: .doc(
            "Partial conformance to `\(self.protocolName(service: service, streaming: true))`."
          ),
          item: extensionServiceProtocol
        )
      )
    }

    return codeBlocks
  }
}

extension ServerCodeTranslator {
  private func makeStreamingProtocol(
    for service: CodeGenerationRequest.ServiceDescriptor
  ) -> Declaration {
    let methods = service.methods.compactMap {
      Declaration.commentable(
        .doc($0.documentation),
        .function(
          FunctionDescription(
            signature: self.makeStreamingMethodSignature(for: $0, in: service)
          )
        )
      )
    }

    let streamingProtocol = Declaration.protocol(
      .init(
        accessModifier: self.accessModifier,
        name: self.protocolName(service: service, streaming: true),
        conformances: ["GRPCCore.RegistrableRPCService"],
        members: methods
      )
    )

    return .commentable(.doc(service.documentation), streamingProtocol)
  }

  private func makeStreamingMethodSignature(
    for method: CodeGenerationRequest.ServiceDescriptor.MethodDescriptor,
    in service: CodeGenerationRequest.ServiceDescriptor,
    accessModifier: AccessModifier? = nil
  ) -> FunctionSignatureDescription {
    return FunctionSignatureDescription(
<<<<<<< HEAD
      kind: .function(name: method.name.generatedLowerCase),
=======
      accessModifier: accessModifier,
      kind: .function(name: method.name),
>>>>>>> bba613b3
      parameters: [
        .init(
          label: "request",
          type: .generic(
            wrapper: .member(["ServerRequest", "Stream"]),
            wrapped: .member(
              self.methodInputOutputTypealias(for: method, service: service, type: .input)
            )
          )
        )
      ],
      keywords: [.async, .throws],
      returnType: .identifierType(
        .generic(
          wrapper: .member(["ServerResponse", "Stream"]),
          wrapped: .member(
            self.methodInputOutputTypealias(for: method, service: service, type: .output)
          )
        )
      )
    )
  }

  private func makeConformanceToRPCServiceExtension(
    for service: CodeGenerationRequest.ServiceDescriptor,
    in codeGenerationRequest: CodeGenerationRequest
  ) -> Declaration {
    let streamingProtocol = self.protocolNameTypealias(service: service, streaming: true)
    let registerRPCMethod = self.makeRegisterRPCsMethod(for: service, in: codeGenerationRequest)
    return .extension(
      onType: streamingProtocol,
      declarations: [registerRPCMethod]
    )
  }

  private func makeRegisterRPCsMethod(
    for service: CodeGenerationRequest.ServiceDescriptor,
    in codeGenerationRequest: CodeGenerationRequest
  ) -> Declaration {
    let registerRPCsSignature = FunctionSignatureDescription(
      accessModifier: self.accessModifier,
      kind: .function(name: "registerMethods"),
      parameters: [
        .init(
          label: "with",
          name: "router",
          type: .member(["GRPCCore", "RPCRouter"]),
          `inout`: true
        )
      ]
    )
    let registerRPCsBody = self.makeRegisterRPCsMethodBody(for: service, in: codeGenerationRequest)
    return .function(signature: registerRPCsSignature, body: registerRPCsBody)
  }

  private func makeRegisterRPCsMethodBody(
    for service: CodeGenerationRequest.ServiceDescriptor,
    in codeGenerationRequest: CodeGenerationRequest
  ) -> [CodeBlock] {
    let registerHandlerCalls = service.methods.compactMap {
      CodeBlock.expression(
        Expression.functionCall(
          calledExpression: .memberAccess(
            MemberAccessDescription(left: .identifierPattern("router"), right: "registerHandler")
          ),
          arguments: self.makeArgumentsForRegisterHandler(
            for: $0,
            in: service,
            from: codeGenerationRequest
          )
        )
      )
    }

    return registerHandlerCalls
  }

  private func makeArgumentsForRegisterHandler(
    for method: CodeGenerationRequest.ServiceDescriptor.MethodDescriptor,
    in service: CodeGenerationRequest.ServiceDescriptor,
    from codeGenerationRequest: CodeGenerationRequest
  ) -> [FunctionArgumentDescription] {
    var arguments = [FunctionArgumentDescription]()
    arguments.append(
      .init(
        label: "for",
        expression: .identifierPattern(
          self.methodDescriptorPath(for: method, service: service)
        )
      )
    )

    arguments.append(
      .init(
        label: "deserializer",
        expression: .identifierPattern(
          codeGenerationRequest.lookupDeserializer(
            self.methodInputOutputTypealias(for: method, service: service, type: .input)
          )
        )
      )
    )

    arguments.append(
      .init(
        label: "serializer",
        expression:
          .identifierPattern(
            codeGenerationRequest.lookupSerializer(
              self.methodInputOutputTypealias(for: method, service: service, type: .output)
            )
          )
      )
    )

    let getFunctionCall = Expression.functionCall(
      calledExpression: .memberAccess(
        MemberAccessDescription(
          left: .identifierPattern("self"),
          right: method.name.generatedLowerCase
        )
      ),
      arguments: [
        FunctionArgumentDescription(label: "request", expression: .identifierPattern("request"))
      ]
    )

    let handlerClosureBody = Expression.unaryKeyword(
      kind: .try,
      expression: .unaryKeyword(kind: .await, expression: getFunctionCall)
    )

    arguments.append(
      .init(
        label: "handler",
        expression: .closureInvocation(
          .init(argumentNames: ["request"], body: [.expression(handlerClosureBody)])
        )
      )
    )

    return arguments
  }

  private func makeServiceProtocol(
    for service: CodeGenerationRequest.ServiceDescriptor
  ) -> Declaration {
    let methods = service.methods.compactMap {
      self.makeServiceProtocolMethod(for: $0, in: service)
    }
    let protocolName = self.protocolName(service: service, streaming: false)
    let streamingProtocol = self.protocolNameTypealias(service: service, streaming: true)

    return .commentable(
      .doc(service.documentation),
      .protocol(
        ProtocolDescription(
          accessModifier: self.accessModifier,
          name: protocolName,
          conformances: [streamingProtocol],
          members: methods
        )
      )
    )
  }

  private func makeServiceProtocolMethod(
    for method: CodeGenerationRequest.ServiceDescriptor.MethodDescriptor,
    in service: CodeGenerationRequest.ServiceDescriptor,
    accessModifier: AccessModifier? = nil
  ) -> Declaration {
    let inputStreaming = method.isInputStreaming ? "Stream" : "Single"
    let outputStreaming = method.isOutputStreaming ? "Stream" : "Single"

    let inputTypealiasComponents = self.methodInputOutputTypealias(
      for: method,
      service: service,
      type: .input
    )
    let outputTypealiasComponents = self.methodInputOutputTypealias(
      for: method,
      service: service,
      type: .output
    )

    let functionSignature = FunctionSignatureDescription(
<<<<<<< HEAD
      kind: .function(name: method.name.generatedLowerCase),
=======
      accessModifier: accessModifier,
      kind: .function(name: method.name),
>>>>>>> bba613b3
      parameters: [
        .init(
          label: "request",
          type:
            .generic(
              wrapper: .member(["ServerRequest", inputStreaming]),
              wrapped: .member(inputTypealiasComponents)
            )
        )
      ],
      keywords: [.async, .throws],
      returnType: .identifierType(
        .generic(
          wrapper: .member(["ServerResponse", outputStreaming]),
          wrapped: .member(outputTypealiasComponents)
        )
      )
    )

    return .commentable(
      .doc(method.documentation),
      .function(FunctionDescription(signature: functionSignature))
    )
  }

  private func makeExtensionServiceProtocol(
    for service: CodeGenerationRequest.ServiceDescriptor
  ) -> Declaration {
    let methods = service.methods.compactMap {
      self.makeServiceProtocolExtensionMethod(for: $0, in: service)
    }

    let protocolName = self.protocolNameTypealias(service: service, streaming: false)
    return .extension(
      onType: protocolName,
      declarations: methods
    )
  }

  private func makeServiceProtocolExtensionMethod(
    for method: CodeGenerationRequest.ServiceDescriptor.MethodDescriptor,
    in service: CodeGenerationRequest.ServiceDescriptor
  ) -> Declaration? {
    // The method has the same definition in StreamingServiceProtocol and ServiceProtocol.
    if method.isInputStreaming && method.isOutputStreaming {
      return nil
    }

    let response = CodeBlock(item: .declaration(self.makeResponse(for: method)))
    let returnStatement = CodeBlock(item: .expression(self.makeReturnStatement(for: method)))

    return .function(
      signature: self.makeStreamingMethodSignature(
        for: method,
        in: service,
        accessModifier: self.accessModifier
      ),
      body: [response, returnStatement]
    )
  }

  private func makeResponse(
    for method: CodeGenerationRequest.ServiceDescriptor.MethodDescriptor
  ) -> Declaration {
    let serverRequest: Expression
    if !method.isInputStreaming {
      // Transform the streaming request into a unary request.
      serverRequest = Expression.functionCall(
        calledExpression: .memberAccess(
          MemberAccessDescription(
            left: .identifierPattern("ServerRequest"),
            right: "Single"
          )
        ),
        arguments: [
          FunctionArgumentDescription(label: "stream", expression: .identifierPattern("request"))
        ]
      )
    } else {
      serverRequest = Expression.identifierPattern("request")
    }
    // Call to the corresponding ServiceProtocol method.
    let serviceProtocolMethod = Expression.functionCall(
      calledExpression: .memberAccess(
        MemberAccessDescription(
          left: .identifierPattern("self"),
          right: method.name.generatedLowerCase
        )
      ),
      arguments: [FunctionArgumentDescription(label: "request", expression: serverRequest)]
    )

    let responseValue = Expression.unaryKeyword(
      kind: .try,
      expression: .unaryKeyword(kind: .await, expression: serviceProtocolMethod)
    )

    return .variable(kind: .let, left: "response", right: responseValue)
  }

  private func makeReturnStatement(
    for method: CodeGenerationRequest.ServiceDescriptor.MethodDescriptor
  ) -> Expression {
    let returnValue: Expression
    // Transforming the unary response into a streaming one.
    if !method.isOutputStreaming {
      returnValue = .functionCall(
        calledExpression: .memberAccess(
          MemberAccessDescription(
            left: .identifierType(.member(["ServerResponse"])),
            right: "Stream"
          )
        ),
        arguments: [
          (FunctionArgumentDescription(label: "single", expression: .identifierPattern("response")))
        ]
      )
    } else {
      returnValue = .identifierPattern("response")
    }

    return .unaryKeyword(kind: .return, expression: returnValue)
  }

  fileprivate enum InputOutputType {
    case input
    case output
  }

  /// Generates the fully qualified name of the typealias for the input or output type of a method.
  private func methodInputOutputTypealias(
    for method: CodeGenerationRequest.ServiceDescriptor.MethodDescriptor,
    service: CodeGenerationRequest.ServiceDescriptor,
    type: InputOutputType
  ) -> String {
    var components: String =
      "\(service.namespacedTypealiasGeneratedName).Methods.\(method.name.generatedUpperCase)"

    switch type {
    case .input:
      components.append(".Input")
    case .output:
      components.append(".Output")
    }

    return components
  }

  /// Generates the fully qualified name of a method descriptor.
  private func methodDescriptorPath(
    for method: CodeGenerationRequest.ServiceDescriptor.MethodDescriptor,
    service: CodeGenerationRequest.ServiceDescriptor
  ) -> String {
    return
      "\(service.namespacedTypealiasGeneratedName).Methods.\(method.name.generatedUpperCase).descriptor"
  }

  /// Generates the fully qualified name of the type alias for a service protocol.
  internal func protocolNameTypealias(
    service: CodeGenerationRequest.ServiceDescriptor,
    streaming: Bool
  ) -> String {
    if streaming {
      return "\(service.namespacedTypealiasGeneratedName).StreamingServiceProtocol"
    }
    return "\(service.namespacedTypealiasGeneratedName).ServiceProtocol"
  }

  /// Generates the name of a service protocol.
  internal func protocolName(
    service: CodeGenerationRequest.ServiceDescriptor,
    streaming: Bool
  ) -> String {
    if streaming {
      return "\(service.namespacedGeneratedName)StreamingServiceProtocol"
    }
    return "\(service.namespacedGeneratedName)ServiceProtocol"
  }
}<|MERGE_RESOLUTION|>--- conflicted
+++ resolved
@@ -134,12 +134,8 @@
     accessModifier: AccessModifier? = nil
   ) -> FunctionSignatureDescription {
     return FunctionSignatureDescription(
-<<<<<<< HEAD
+      accessModifier: accessModifier,
       kind: .function(name: method.name.generatedLowerCase),
-=======
-      accessModifier: accessModifier,
-      kind: .function(name: method.name),
->>>>>>> bba613b3
       parameters: [
         .init(
           label: "request",
@@ -326,12 +322,8 @@
     )
 
     let functionSignature = FunctionSignatureDescription(
-<<<<<<< HEAD
+      accessModifier: accessModifier,
       kind: .function(name: method.name.generatedLowerCase),
-=======
-      accessModifier: accessModifier,
-      kind: .function(name: method.name),
->>>>>>> bba613b3
       parameters: [
         .init(
           label: "request",
