/*
 * Copyright 2023, gRPC Authors All rights reserved.
 *
 * Licensed under the Apache License, Version 2.0 (the "License");
 * you may not use this file except in compliance with the License.
 * You may obtain a copy of the License at
 *
 *     http://www.apache.org/licenses/LICENSE-2.0
 *
 * Unless required by applicable law or agreed to in writing, software
 * distributed under the License is distributed on an "AS IS" BASIS,
 * WITHOUT WARRANTIES OR CONDITIONS OF ANY KIND, either express or implied.
 * See the License for the specific language governing permissions and
 * limitations under the License.
 */

struct IDLToStructuredSwiftTranslator: Translator {
  func translate(
    codeGenerationRequest: CodeGenerationRequest,
    client: Bool,
    server: Bool
  ) throws -> StructuredSwiftRepresentation {
    try self.validateInput(codeGenerationRequest)
    let typealiasTranslator = TypealiasTranslator(client: client, server: server)
    let topComment = Comment.doc(codeGenerationRequest.leadingTrivia)
<<<<<<< HEAD
    let imports = try codeGenerationRequest.dependencies.reduce(
      into: [ImportDescription(moduleName: "GRPCCore")]
    ) { partialResult, newDependency in
      try partialResult.append(translateImport(dependency: newDependency))
    }
=======
    let imports: [ImportDescription] = [
      ImportDescription(moduleName: "GRPCCore")
    ]
>>>>>>> 53855b12

    var codeBlocks: [CodeBlock] = []
    codeBlocks.append(
      contentsOf: try typealiasTranslator.translate(from: codeGenerationRequest)
    )

    if server {
      let serverCodeTranslator = ServerCodeTranslator()
      codeBlocks.append(
        contentsOf: try serverCodeTranslator.translate(from: codeGenerationRequest)
      )
    }

    if client {
      let clientCodeTranslator = ClientCodeTranslator()
      codeBlocks.append(
        contentsOf: try clientCodeTranslator.translate(from: codeGenerationRequest)
      )
    }

    let fileDescription = FileDescription(
      topComment: topComment,
      imports: imports,
      codeBlocks: codeBlocks
    )
    let fileName = String(codeGenerationRequest.fileName.split(separator: ".")[0])
    let file = NamedFileDescription(name: fileName, contents: fileDescription)
    return StructuredSwiftRepresentation(file: file)
  }
}

extension IDLToStructuredSwiftTranslator {
  private func translateImport(
    dependency: CodeGenerationRequest.Dependency
  ) throws -> ImportDescription {
    var importDescription = ImportDescription(moduleName: dependency.module)
    if let item = dependency.item {
      if let matchedKind = ImportDescription.Kind(rawValue: item.kind.value.rawValue) {
        importDescription.item = ImportDescription.Item(kind: matchedKind, name: item.name)
      } else {
        throw CodeGenError(
          code: .invalidKind,
          message: "Invalid kind name for import: \(item.kind.value.rawValue)"
        )
      }
    }
    if let spi = dependency.spi {
      importDescription.spi = spi
    }

    switch dependency.preconcurrency.value {
    case .required:
      importDescription.preconcurrency = .always
    case .notRequired:
      importDescription.preconcurrency = .never
    case .requiredOnOS(let OSs):
      importDescription.preconcurrency = .onOS(OSs)
    }
    return importDescription
  }

  private func validateInput(_ codeGenerationRequest: CodeGenerationRequest) throws {
    let servicesByNamespace = Dictionary(
      grouping: codeGenerationRequest.services,
      by: { $0.namespace }
    )
    try self.checkServiceNamesAreUnique(for: servicesByNamespace)
    for service in codeGenerationRequest.services {
      try self.checkMethodNamesAreUnique(in: service)
    }
  }

  // Verify service names are unique within each namespace and that services with no namespace
  // don't have the same names as any of the namespaces.
  private func checkServiceNamesAreUnique(
    for servicesByNamespace: [String: [CodeGenerationRequest.ServiceDescriptor]]
  ) throws {
    // Check that if there are services in an empty namespace, none have names which match other namespaces
    if let noNamespaceServices = servicesByNamespace[""] {
      let namespaces = servicesByNamespace.keys
      for service in noNamespaceServices {
        if namespaces.contains(service.name) {
          throw CodeGenError(
            code: .nonUniqueServiceName,
            message: """
              Services with no namespace must not have the same names as the namespaces. \
              \(service.name) is used as a name for a service with no namespace and a namespace.
              """
          )
        }
      }
    }

    // Check that service names are unique within each namespace.
    for (namespace, services) in servicesByNamespace {
      var serviceNames: Set<String> = []
      for service in services {
        if serviceNames.contains(service.name) {
          let errorMessage: String
          if namespace.isEmpty {
            errorMessage = """
              Services in an empty namespace must have unique names. \
              \(service.name) is used as a name for multiple services without namespaces.
              """
          } else {
            errorMessage = """
              Services within the same namespace must have unique names. \
              \(service.name) is used as a name for multiple services in the \(service.namespace) namespace.
              """
          }
          throw CodeGenError(
            code: .nonUniqueServiceName,
            message: errorMessage
          )
        }
        serviceNames.insert(service.name)
      }
    }
  }

  // Verify method names are unique for the service.
  private func checkMethodNamesAreUnique(
    in service: CodeGenerationRequest.ServiceDescriptor
  ) throws {
    let methodNames = service.methods.map { $0.name }
    var seenNames = Set<String>()

    for methodName in methodNames {
      if seenNames.contains(methodName) {
        throw CodeGenError(
          code: .nonUniqueMethodName,
          message: """
            Methods of a service must have unique names. \
            \(methodName) is used as a name for multiple methods of the \(service.name) service.
            """
        )
      }
      seenNames.insert(methodName)
    }
  }
}

extension CodeGenerationRequest.ServiceDescriptor {
  var namespacedTypealiasPrefix: String {
    if self.namespace.isEmpty {
      return self.name
    } else {
      return "\(self.namespace).\(self.name)"
    }
  }

  var namespacedPrefix: String {
    if self.namespace.isEmpty {
      return self.name
    } else {
      return "\(self.namespace)_\(self.name)"
    }
  }
}<|MERGE_RESOLUTION|>--- conflicted
+++ resolved
@@ -23,17 +23,11 @@
     try self.validateInput(codeGenerationRequest)
     let typealiasTranslator = TypealiasTranslator(client: client, server: server)
     let topComment = Comment.doc(codeGenerationRequest.leadingTrivia)
-<<<<<<< HEAD
     let imports = try codeGenerationRequest.dependencies.reduce(
       into: [ImportDescription(moduleName: "GRPCCore")]
     ) { partialResult, newDependency in
       try partialResult.append(translateImport(dependency: newDependency))
     }
-=======
-    let imports: [ImportDescription] = [
-      ImportDescription(moduleName: "GRPCCore")
-    ]
->>>>>>> 53855b12
 
     var codeBlocks: [CodeBlock] = []
     codeBlocks.append(
