/*
 * Copyright 2023, gRPC Authors All rights reserved.
 *
 * Licensed under the Apache License, Version 2.0 (the "License");
 * you may not use this file except in compliance with the License.
 * You may obtain a copy of the License at
 *
 *     http://www.apache.org/licenses/LICENSE-2.0
 *
 * Unless required by applicable law or agreed to in writing, software
 * distributed under the License is distributed on an "AS IS" BASIS,
 * WITHOUT WARRANTIES OR CONDITIONS OF ANY KIND, either express or implied.
 * See the License for the specific language governing permissions and
 * limitations under the License.
 */

/// Creates a representation for the server and client code, as well as for the enums containing useful type aliases and properties.
/// The representation is generated based on the ``CodeGenerationRequest`` object and user specifications,
/// using types from ``StructuredSwiftRepresentation``.
struct IDLToStructuredSwiftTranslator: Translator {
  func translate(
    codeGenerationRequest: CodeGenerationRequest,
    accessLevel: SourceGenerator.Configuration.AccessLevel,
    client: Bool,
    server: Bool
  ) throws -> StructuredSwiftRepresentation {
<<<<<<< HEAD
    let typealiasTranslator = TypealiasTranslator(
      client: client,
      server: server,
      accessLevel: accessLevel
    )
    let serverCodeTranslator = ServerCodeTranslator(accessLevel: accessLevel)

=======
    try self.validateInput(codeGenerationRequest)
    let typealiasTranslator = TypealiasTranslator(client: client, server: server)
>>>>>>> da5a236b
    let topComment = Comment.doc(codeGenerationRequest.leadingTrivia)
    let imports = try codeGenerationRequest.dependencies.reduce(
      into: [ImportDescription(moduleName: "GRPCCore")]
    ) { partialResult, newDependency in
      try partialResult.append(translateImport(dependency: newDependency))
    }

    var codeBlocks: [CodeBlock] = []
    codeBlocks.append(
      contentsOf: try typealiasTranslator.translate(from: codeGenerationRequest)
    )

    if server {
      let serverCodeTranslator = ServerCodeTranslator()
      codeBlocks.append(
        contentsOf: try serverCodeTranslator.translate(from: codeGenerationRequest)
      )
    }

    if client {
      let clientCodeTranslator = ClientCodeTranslator()
      codeBlocks.append(
<<<<<<< HEAD
        contentsOf: try serverCodeTranslator.translate(from: codeGenerationRequest)
=======
        contentsOf: try clientCodeTranslator.translate(from: codeGenerationRequest)
>>>>>>> da5a236b
      )
    }

    let fileDescription = FileDescription(
      topComment: topComment,
      imports: imports,
      codeBlocks: codeBlocks
    )
    let fileName = String(codeGenerationRequest.fileName.split(separator: ".")[0])
    let file = NamedFileDescription(name: fileName, contents: fileDescription)
    return StructuredSwiftRepresentation(file: file)
  }
}

extension IDLToStructuredSwiftTranslator {
  private func translateImport(
    dependency: CodeGenerationRequest.Dependency
  ) throws -> ImportDescription {
    var importDescription = ImportDescription(moduleName: dependency.module)
    if let item = dependency.item {
      if let matchedKind = ImportDescription.Kind(rawValue: item.kind.value.rawValue) {
        importDescription.item = ImportDescription.Item(kind: matchedKind, name: item.name)
      } else {
        throw CodeGenError(
          code: .invalidKind,
          message: "Invalid kind name for import: \(item.kind.value.rawValue)"
        )
      }
    }
    if let spi = dependency.spi {
      importDescription.spi = spi
    }

    switch dependency.preconcurrency.value {
    case .required:
      importDescription.preconcurrency = .always
    case .notRequired:
      importDescription.preconcurrency = .never
    case .requiredOnOS(let OSs):
      importDescription.preconcurrency = .onOS(OSs)
    }
    return importDescription
  }

  private func validateInput(_ codeGenerationRequest: CodeGenerationRequest) throws {
    let servicesByNamespace = Dictionary(
      grouping: codeGenerationRequest.services,
      by: { $0.namespace }
    )
    try self.checkServiceNamesAreUnique(for: servicesByNamespace)
    for service in codeGenerationRequest.services {
      try self.checkMethodNamesAreUnique(in: service)
    }
  }

  // Verify service names are unique within each namespace and that services with no namespace
  // don't have the same names as any of the namespaces.
  private func checkServiceNamesAreUnique(
    for servicesByNamespace: [String: [CodeGenerationRequest.ServiceDescriptor]]
  ) throws {
    // Check that if there are services in an empty namespace, none have names which match other namespaces
    if let noNamespaceServices = servicesByNamespace[""] {
      let namespaces = servicesByNamespace.keys
      for service in noNamespaceServices {
        if namespaces.contains(service.name) {
          throw CodeGenError(
            code: .nonUniqueServiceName,
            message: """
              Services with no namespace must not have the same names as the namespaces. \
              \(service.name) is used as a name for a service with no namespace and a namespace.
              """
          )
        }
      }
    }

    // Check that service names are unique within each namespace.
    for (namespace, services) in servicesByNamespace {
      var serviceNames: Set<String> = []
      for service in services {
        if serviceNames.contains(service.name) {
          let errorMessage: String
          if namespace.isEmpty {
            errorMessage = """
              Services in an empty namespace must have unique names. \
              \(service.name) is used as a name for multiple services without namespaces.
              """
          } else {
            errorMessage = """
              Services within the same namespace must have unique names. \
              \(service.name) is used as a name for multiple services in the \(service.namespace) namespace.
              """
          }
          throw CodeGenError(
            code: .nonUniqueServiceName,
            message: errorMessage
          )
        }
        serviceNames.insert(service.name)
      }
    }
  }

  // Verify method names are unique for the service.
  private func checkMethodNamesAreUnique(
    in service: CodeGenerationRequest.ServiceDescriptor
  ) throws {
    let methodNames = service.methods.map { $0.name }
    var seenNames = Set<String>()

    for methodName in methodNames {
      if seenNames.contains(methodName) {
        throw CodeGenError(
          code: .nonUniqueMethodName,
          message: """
            Methods of a service must have unique names. \
            \(methodName) is used as a name for multiple methods of the \(service.name) service.
            """
        )
      }
      seenNames.insert(methodName)
    }
  }
}

extension CodeGenerationRequest.ServiceDescriptor {
  var namespacedTypealiasPrefix: String {
    if self.namespace.isEmpty {
      return self.name
    } else {
      return "\(self.namespace).\(self.name)"
    }
  }

  var namespacedPrefix: String {
    if self.namespace.isEmpty {
      return self.name
    } else {
      return "\(self.namespace)_\(self.name)"
    }
  }
}<|MERGE_RESOLUTION|>--- conflicted
+++ resolved
@@ -24,18 +24,13 @@
     client: Bool,
     server: Bool
   ) throws -> StructuredSwiftRepresentation {
-<<<<<<< HEAD
+    try self.validateInput(codeGenerationRequest)
     let typealiasTranslator = TypealiasTranslator(
       client: client,
       server: server,
       accessLevel: accessLevel
     )
-    let serverCodeTranslator = ServerCodeTranslator(accessLevel: accessLevel)
 
-=======
-    try self.validateInput(codeGenerationRequest)
-    let typealiasTranslator = TypealiasTranslator(client: client, server: server)
->>>>>>> da5a236b
     let topComment = Comment.doc(codeGenerationRequest.leadingTrivia)
     let imports = try codeGenerationRequest.dependencies.reduce(
       into: [ImportDescription(moduleName: "GRPCCore")]
@@ -49,20 +44,16 @@
     )
 
     if server {
-      let serverCodeTranslator = ServerCodeTranslator()
+      let serverCodeTranslator = ServerCodeTranslator(accessLevel: accessLevel)
       codeBlocks.append(
         contentsOf: try serverCodeTranslator.translate(from: codeGenerationRequest)
       )
     }
 
     if client {
-      let clientCodeTranslator = ClientCodeTranslator()
+      let clientCodeTranslator = ClientCodeTranslator(accessLevel: accessLevel)
       codeBlocks.append(
-<<<<<<< HEAD
-        contentsOf: try serverCodeTranslator.translate(from: codeGenerationRequest)
-=======
         contentsOf: try clientCodeTranslator.translate(from: codeGenerationRequest)
->>>>>>> da5a236b
       )
     }
 
