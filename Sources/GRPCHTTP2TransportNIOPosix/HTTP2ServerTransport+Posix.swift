/*
 * Copyright 2024, gRPC Authors All rights reserved.
 *
 * Licensed under the Apache License, Version 2.0 (the "License");
 * you may not use this file except in compliance with the License.
 * You may obtain a copy of the License at
 *
 *     http://www.apache.org/licenses/LICENSE-2.0
 *
 * Unless required by applicable law or agreed to in writing, software
 * distributed under the License is distributed on an "AS IS" BASIS,
 * WITHOUT WARRANTIES OR CONDITIONS OF ANY KIND, either express or implied.
 * See the License for the specific language governing permissions and
 * limitations under the License.
 */

public import GRPCCore
public import GRPCHTTP2Core
internal import NIOCore
internal import NIOExtras
internal import NIOHTTP2
public import NIOPosix  // has to be public because of default argument value in init
internal import Synchronization

#if canImport(NIOSSL)
import NIOSSL
#endif

extension HTTP2ServerTransport {
  /// A NIOPosix-backed implementation of a server transport.
  @available(macOS 15.0, iOS 18.0, watchOS 11.0, tvOS 18.0, visionOS 2.0, *)
<<<<<<< HEAD
  public final class Posix: ServerTransport {
=======
  public struct Posix: ServerTransport, ListeningServerTransport {
>>>>>>> d13926b0
    private let address: GRPCHTTP2Core.SocketAddress
    private let config: Config
    private let eventLoopGroup: MultiThreadedEventLoopGroup
    private let serverQuiescingHelper: ServerQuiescingHelper

    private enum State {
      case idle(EventLoopPromise<GRPCHTTP2Core.SocketAddress>)
      case listening(EventLoopFuture<GRPCHTTP2Core.SocketAddress>)
      case closedOrInvalidAddress(RuntimeError)

      var listeningAddressFuture: EventLoopFuture<GRPCHTTP2Core.SocketAddress> {
        get throws {
          switch self {
          case .idle(let eventLoopPromise):
            return eventLoopPromise.futureResult
          case .listening(let eventLoopFuture):
            return eventLoopFuture
          case .closedOrInvalidAddress(let runtimeError):
            throw runtimeError
          }
        }
      }

      enum OnBound {
        case succeedPromise(
          _ promise: EventLoopPromise<GRPCHTTP2Core.SocketAddress>,
          address: GRPCHTTP2Core.SocketAddress
        )
        case failPromise(
          _ promise: EventLoopPromise<GRPCHTTP2Core.SocketAddress>,
          error: RuntimeError
        )
      }

      mutating func addressBound(
        _ address: NIOCore.SocketAddress?,
        userProvidedAddress: GRPCHTTP2Core.SocketAddress
      ) -> OnBound {
        switch self {
        case .idle(let listeningAddressPromise):
          if let address {
            self = .listening(listeningAddressPromise.futureResult)
            return .succeedPromise(
              listeningAddressPromise,
              address: GRPCHTTP2Core.SocketAddress(address)
            )

          } else if userProvidedAddress.virtualSocket != nil {
            self = .listening(listeningAddressPromise.futureResult)
            return .succeedPromise(listeningAddressPromise, address: userProvidedAddress)

          } else {
            assertionFailure("Unknown address type")
            let invalidAddressError = RuntimeError(
              code: .transportError,
              message: "Unknown address type returned by transport."
            )
            self = .closedOrInvalidAddress(invalidAddressError)
            return .failPromise(listeningAddressPromise, error: invalidAddressError)
          }

        case .listening, .closedOrInvalidAddress:
          fatalError(
            "Invalid state: addressBound should only be called once and when in idle state"
          )
        }
      }

      enum OnClose {
        case failPromise(
          EventLoopPromise<GRPCHTTP2Core.SocketAddress>,
          error: RuntimeError
        )
        case doNothing
      }

      mutating func close() -> OnClose {
        let serverStoppedError = RuntimeError(
          code: .serverIsStopped,
          message: """
            There is no listening address bound for this server: there may have been \
            an error which caused the transport to close, or it may have shut down.
            """
        )

        switch self {
        case .idle(let listeningAddressPromise):
          self = .closedOrInvalidAddress(serverStoppedError)
          return .failPromise(listeningAddressPromise, error: serverStoppedError)

        case .listening:
          self = .closedOrInvalidAddress(serverStoppedError)
          return .doNothing

        case .closedOrInvalidAddress:
          return .doNothing
        }
      }
    }

    private let listeningAddressState: Mutex<State>

    /// The listening address for this server transport.
    ///
    /// It is an `async` property because it will only return once the address has been successfully bound.
    ///
    /// - Throws: A runtime error will be thrown if the address could not be bound or is not bound any
    /// longer, because the transport isn't listening anymore. It can also throw if the transport returned an
    /// invalid address.
    public var listeningAddress: GRPCHTTP2Core.SocketAddress {
      get async throws {
        try await self.listeningAddressState
          .withLock { try $0.listeningAddressFuture }
          .get()
      }
    }

    /// Create a new `Posix` transport.
    ///
    /// - Parameters:
    ///   - address: The address to which the server should be bound.
    ///   - config: The transport configuration.
    ///   - eventLoopGroup: The ELG from which to get ELs to run this transport.
    public init(
      address: GRPCHTTP2Core.SocketAddress,
      config: Config,
      eventLoopGroup: MultiThreadedEventLoopGroup = .singletonMultiThreadedEventLoopGroup
    ) {
      self.address = address
      self.config = config
      self.eventLoopGroup = eventLoopGroup
      self.serverQuiescingHelper = ServerQuiescingHelper(group: self.eventLoopGroup)

      let eventLoop = eventLoopGroup.any()
      self.listeningAddressState = Mutex(.idle(eventLoop.makePromise()))
    }

    public func listen(
      _ streamHandler: @escaping @Sendable (RPCStream<Inbound, Outbound>) async -> Void
    ) async throws {
      defer {
        switch self.listeningAddressState.withLock({ $0.close() }) {
        case .failPromise(let promise, let error):
          promise.fail(error)
        case .doNothing:
          ()
        }
      }

      #if canImport(NIOSSL)
      let nioSSLContext: NIOSSLContext?
      switch self.config.transportSecurity.wrapped {
      case .plaintext:
        nioSSLContext = nil
      case .tls(let tlsConfig):
        do {
          nioSSLContext = try NIOSSLContext(configuration: TLSConfiguration(tlsConfig))
        } catch {
          throw RuntimeError(
            code: .transportError,
            message: "Couldn't create SSL context, check your TLS configuration.",
            cause: error
          )
        }
      }
      #endif

      let serverChannel = try await ServerBootstrap(group: self.eventLoopGroup)
        .serverChannelOption(
          ChannelOptions.socketOption(.so_reuseaddr),
          value: 1
        )
        .serverChannelInitializer { channel in
          let quiescingHandler = self.serverQuiescingHelper.makeServerChannelHandler(
            channel: channel
          )
          return channel.pipeline.addHandler(quiescingHandler)
        }
        .bind(to: self.address) { channel in
          channel.eventLoop.makeCompletedFuture {
            #if canImport(NIOSSL)
            if let nioSSLContext {
              try channel.pipeline.syncOperations.addHandler(
                NIOSSLServerHandler(context: nioSSLContext)
              )
            }
            #endif

            let requireALPN: Bool
            let scheme: Scheme
            switch self.config.transportSecurity.wrapped {
            case .plaintext:
              requireALPN = false
              scheme = .http
            case .tls(let tlsConfig):
              requireALPN = tlsConfig.requireALPN
              scheme = .https
            }

            return try channel.pipeline.syncOperations.configureGRPCServerPipeline(
              channel: channel,
              compressionConfig: self.config.compression,
              connectionConfig: self.config.connection,
              http2Config: self.config.http2,
              rpcConfig: self.config.rpc,
              requireALPN: requireALPN,
              scheme: scheme
            )
          }
        }

      let action = self.listeningAddressState.withLock {
        $0.addressBound(
          serverChannel.channel.localAddress,
          userProvidedAddress: self.address
        )
      }
      switch action {
      case .succeedPromise(let promise, let address):
        promise.succeed(address)
      case .failPromise(let promise, let error):
        promise.fail(error)
      }

      try await serverChannel.executeThenClose { inbound in
        try await withThrowingDiscardingTaskGroup { group in
          for try await (connectionChannel, streamMultiplexer) in inbound {
            group.addTask {
              try await self.handleConnection(
                connectionChannel,
                multiplexer: streamMultiplexer,
                streamHandler: streamHandler
              )
            }
          }
        }
      }
    }

    private func handleConnection(
      _ connection: NIOAsyncChannel<HTTP2Frame, HTTP2Frame>,
      multiplexer: ChannelPipeline.SynchronousOperations.HTTP2StreamMultiplexer,
      streamHandler: @escaping @Sendable (RPCStream<Inbound, Outbound>) async -> Void
    ) async throws {
      try await connection.executeThenClose { inbound, _ in
        await withDiscardingTaskGroup { group in
          group.addTask {
            do {
              for try await _ in inbound {}
            } catch {
              // We don't want to close the channel if one connection throws.
              return
            }
          }

          do {
            for try await (stream, descriptor) in multiplexer.inbound {
              group.addTask {
                await self.handleStream(stream, handler: streamHandler, descriptor: descriptor)
              }
            }
          } catch {
            return
          }
        }
      }
    }

    private func handleStream(
      _ stream: NIOAsyncChannel<RPCRequestPart, RPCResponsePart>,
      handler streamHandler: @escaping @Sendable (RPCStream<Inbound, Outbound>) async -> Void,
      descriptor: EventLoopFuture<MethodDescriptor>
    ) async {
      // It's okay to ignore these errors:
      // - If we get an error because the http2Stream failed to close, then there's nothing we can do
      // - If we get an error because the inner closure threw, then the only possible scenario in which
      // that could happen is if methodDescriptor.get() throws - in which case, it means we never got
      // the RPC metadata, which means we can't do anything either and it's okay to just kill the stream.
      try? await stream.executeThenClose { inbound, outbound in
        guard let descriptor = try? await descriptor.get() else {
          return
        }

        let rpcStream = RPCStream(
          descriptor: descriptor,
          inbound: RPCAsyncSequence(wrapping: inbound),
          outbound: RPCWriter.Closable(
            wrapping: ServerConnection.Stream.Outbound(
              responseWriter: outbound,
              http2Stream: stream
            )
          )
        )

        await streamHandler(rpcStream)
      }
    }

    public func stopListening() {
      self.serverQuiescingHelper.initiateShutdown(promise: nil)
    }
  }
}

@available(macOS 15.0, iOS 18.0, watchOS 11.0, tvOS 18.0, visionOS 2.0, *)
extension HTTP2ServerTransport.Posix {
  /// Config for the `Posix` transport.
  public struct Config: Sendable {
    /// Compression configuration.
    public var compression: HTTP2ServerTransport.Config.Compression
    /// Connection configuration.
    public var connection: HTTP2ServerTransport.Config.Connection
    /// HTTP2 configuration.
    public var http2: HTTP2ServerTransport.Config.HTTP2
    /// RPC configuration.
    public var rpc: HTTP2ServerTransport.Config.RPC
    /// The transport's security.
    public var transportSecurity: TransportSecurity

    /// Construct a new `Config`.
    /// - Parameters:
    ///   - compression: Compression configuration.
    ///   - connection: Connection configuration.
    ///   - http2: HTTP2 configuration.
    ///   - rpc: RPC configuration.
    ///   - transportSecurity: The transport's security configuration.
    public init(
      compression: HTTP2ServerTransport.Config.Compression,
      connection: HTTP2ServerTransport.Config.Connection,
      http2: HTTP2ServerTransport.Config.HTTP2,
      rpc: HTTP2ServerTransport.Config.RPC,
      transportSecurity: TransportSecurity
    ) {
      self.compression = compression
      self.connection = connection
      self.http2 = http2
      self.rpc = rpc
      self.transportSecurity = transportSecurity
    }

    /// Default values for the different configurations.
    ///
    /// - Parameters:
    ///   - transportSecurity: The security settings applied to the transport.
    ///   - configure: A closure which allows you to modify the defaults before returning them.
    public static func defaults(
      transportSecurity: TransportSecurity,
      configure: (_ config: inout Self) -> Void = { _ in }
    ) -> Self {
      var config = Self(
        compression: .defaults,
        connection: .defaults,
        http2: .defaults,
        rpc: .defaults,
        transportSecurity: transportSecurity
      )
      configure(&config)
      return config
    }
  }
}

extension NIOCore.SocketAddress {
  fileprivate init(_ socketAddress: GRPCHTTP2Core.SocketAddress) throws {
    if let ipv4 = socketAddress.ipv4 {
      self = try Self(ipv4)
    } else if let ipv6 = socketAddress.ipv6 {
      self = try Self(ipv6)
    } else if let unixDomainSocket = socketAddress.unixDomainSocket {
      self = try Self(unixDomainSocket)
    } else {
      throw RPCError(
        code: .internalError,
        message:
          "Unsupported mapping to NIOCore/SocketAddress for GRPCHTTP2Core/SocketAddress: \(socketAddress)."
      )
    }
  }
}

extension ServerBootstrap {
  @available(macOS 10.15, iOS 13, tvOS 13, watchOS 6, *)
  fileprivate func bind<Output: Sendable>(
    to address: GRPCHTTP2Core.SocketAddress,
    childChannelInitializer: @escaping @Sendable (any Channel) -> EventLoopFuture<Output>
  ) async throws -> NIOAsyncChannel<Output, Never> {
    if let virtualSocket = address.virtualSocket {
      return try await self.bind(
        to: VsockAddress(virtualSocket),
        childChannelInitializer: childChannelInitializer
      )
    } else {
      return try await self.bind(
        to: NIOCore.SocketAddress(address),
        childChannelInitializer: childChannelInitializer
      )
    }
  }
}

@available(macOS 15.0, iOS 18.0, watchOS 11.0, tvOS 18.0, visionOS 2.0, *)
extension ServerTransport where Self == HTTP2ServerTransport.Posix {
  /// Create a new `Posix` based HTTP/2 server transport.
  ///
  /// - Parameters:
  ///   - address: The address to which the server should be bound.
  ///   - config: The transport configuration.
  ///   - eventLoopGroup: The underlying NIO `EventLoopGroup` to the server on. This must
  ///       be a `MultiThreadedEventLoopGroup` or an `EventLoop` from
  ///       a `MultiThreadedEventLoopGroup`.
  public static func http2NIOPosix(
    address: GRPCHTTP2Core.SocketAddress,
    config: HTTP2ServerTransport.Posix.Config,
    eventLoopGroup: MultiThreadedEventLoopGroup = .singletonMultiThreadedEventLoopGroup
  ) -> Self {
    return HTTP2ServerTransport.Posix(
      address: address,
      config: config,
      eventLoopGroup: eventLoopGroup
    )
  }
}<|MERGE_RESOLUTION|>--- conflicted
+++ resolved
@@ -29,11 +29,7 @@
 extension HTTP2ServerTransport {
   /// A NIOPosix-backed implementation of a server transport.
   @available(macOS 15.0, iOS 18.0, watchOS 11.0, tvOS 18.0, visionOS 2.0, *)
-<<<<<<< HEAD
-  public final class Posix: ServerTransport {
-=======
-  public struct Posix: ServerTransport, ListeningServerTransport {
->>>>>>> d13926b0
+  public final class Posix: ServerTransport, ListeningServerTransport {
     private let address: GRPCHTTP2Core.SocketAddress
     private let config: Config
     private let eventLoopGroup: MultiThreadedEventLoopGroup
