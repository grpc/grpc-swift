--- conflicted
+++ resolved
@@ -250,7 +250,6 @@
     return try self.findFileByFileName(fileName, request: request)
   }
 
-<<<<<<< HEAD
   internal func createErrorResponse(
     request: Reflection_ServerReflectionRequest,
     code: GRPCStatus.Code,
@@ -263,7 +262,6 @@
     return Reflection_ServerReflectionResponse(
       request: request,
       errorResponse: errorResponse
-=======
   internal func findExtensionsFieldNumbersOfType(
     named typeName: String,
     request: Reflection_ServerReflectionRequest
@@ -275,7 +273,6 @@
         $0.baseTypeName = typeName
         $0.extensionNumber = fieldNumbers
       }
->>>>>>> ef5a0fe3
     )
   }
 
@@ -355,17 +352,23 @@
 
   init(
     request: Reflection_ServerReflectionRequest,
-<<<<<<< HEAD
     errorResponse: Reflection_ErrorResponse
-=======
-    extensionNumberResponse: Reflection_ExtensionNumberResponse
->>>>>>> ef5a0fe3
+  ) {
+    self = .with {
+      $0.validHost = request.host
+      $0.originalResponse = request
+      $0.errorResponse = errorResponse
+    }
+  }
+
+init(
+  request: Reflection_ServerReflectionRequest,
+  extensionNumberResponse: Reflection_ExtensionNumberResponse
   ) {
     self = .with {
       $0.validHost = request.host
       $0.originalRequest = request
-<<<<<<< HEAD
-      $0.errorResponse = errorResponse
+      $0.allExtensionNumberResponse = extensionNumberResponse
     }
   }
 
@@ -391,9 +394,6 @@
           $0.errorMessage = gRPCStatus.message ?? ""
         }
       }
-=======
-      $0.allExtensionNumbersResponse = extensionNumberResponse
->>>>>>> ef5a0fe3
     }
   }
 }
