--- conflicted
+++ resolved
@@ -39,30 +39,17 @@
 
   public func closeAndReceive(completion: @escaping (OutputType?, ClientError?) -> Void) throws {
     do {
-<<<<<<< HEAD
       print("closeAndReceive/async called")
-      // TODO(timburks, danielalm): What is the correct order here? Close or receive first?
-      // Or should we combine both into one operation group?
-      try call.receiveMessage { responseData in
-        print("closeAndReceive/async receiveMessage callback")
-=======
       try call.closeAndReceiveMessage { responseData in
->>>>>>> f81c9f89
+        print("closeAndReceive/async closeAndReceiveMessage callback start")
         if let responseData = responseData,
           let response = try? OutputType(serializedData: responseData) {
           completion(response, nil)
         } else {
           completion(nil, .invalidMessageReceived)
         }
-        print("closeAndReceive/async receiveMessage completion handler called")
+        print("closeAndReceive/async closeAndReceiveMessage callback end")
       }
-<<<<<<< HEAD
-      print("closeAndReceive/async calling close")
-      try call.close(completion: {
-        print("closeAndReceive/async close completion handler called")
-      })
-=======
->>>>>>> f81c9f89
     } catch (let error) {
       print("closeAndReceive/async error:", error)
       throw error
