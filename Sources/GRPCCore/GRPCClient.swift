/*
 * Copyright 2023, gRPC Authors All rights reserved.
 *
 * Licensed under the Apache License, Version 2.0 (the "License");
 * you may not use this file except in compliance with the License.
 * You may obtain a copy of the License at
 *
 *     http://www.apache.org/licenses/LICENSE-2.0
 *
 * Unless required by applicable law or agreed to in writing, software
 * distributed under the License is distributed on an "AS IS" BASIS,
 * WITHOUT WARRANTIES OR CONDITIONS OF ANY KIND, either express or implied.
 * See the License for the specific language governing permissions and
 * limitations under the License.
 */

private import Synchronization

/// A gRPC client.
///
/// A ``GRPCClient`` communicates to a server via a ``ClientTransport``.
///
/// You can start RPCs to the server by calling the corresponding method:
/// - ``unary(request:descriptor:serializer:deserializer:options:handler:)``
/// - ``clientStreaming(request:descriptor:serializer:deserializer:options:handler:)``
/// - ``serverStreaming(request:descriptor:serializer:deserializer:options:handler:)``
/// - ``bidirectionalStreaming(request:descriptor:serializer:deserializer:options:handler:)``
///
/// However, in most cases you should prefer wrapping the ``GRPCClient`` with a generated stub.
///
/// You can set ``ServiceConfig``s on this client to override whatever configurations have been
/// set on the given transport. You can also use ``ClientInterceptor``s to implement cross-cutting
/// logic which apply to all RPCs. Example uses of interceptors include authentication and logging.
///
/// ## Creating and configuring a client
///
/// The following example demonstrates how to create and configure a client.
///
/// ```swift
/// // Create a configuration object for the client and override the timeout for the 'Get' method on
/// // the 'echo.Echo' service. This configuration takes precedence over any set by the transport.
/// var configuration = GRPCClient.Configuration()
/// configuration.service.override = ServiceConfig(
///   methodConfig: [
///     MethodConfig(
///       names: [
///         MethodConfig.Name(service: "echo.Echo", method: "Get")
///       ],
///       timeout: .seconds(5)
///     )
///   ]
/// )
///
/// // Configure a fallback timeout for all RPCs (indicated by an empty service and method name) if
/// // no configuration is provided in the overrides or by the transport.
/// configuration.service.defaults = ServiceConfig(
///   methodConfig: [
///     MethodConfig(
///       names: [
///         MethodConfig.Name(service: "", method: "")
///       ],
///       timeout: .seconds(10)
///     )
///   ]
/// )
///
/// // Finally create a transport and instantiate the client, adding an interceptor.
/// let inProcessServerTransport = InProcessServerTransport()
/// let inProcessClientTransport = InProcessClientTransport(serverTransport: inProcessServerTransport)
///
/// let client = GRPCClient(
///   transport: inProcessClientTransport,
///   interceptors: [StatsRecordingClientInterceptor()],
///   configuration: configuration
/// )
/// ```
///
/// ## Starting and stopping the client
///
/// Once you have configured the client, call ``run()`` to start it. Calling ``run()`` instructs the
/// transport to start connecting to the server.
///
/// ```swift
/// // Start running the client. 'run()' must be running while RPCs are execute so it's executed in
/// // a task group.
/// try await withThrowingTaskGroup(of: Void.self) { group in
///   group.addTask {
///     try await client.run()
///   }
///
///   // Execute a request against the "echo.Echo" service.
///   try await client.unary(
///     request: ClientRequest.Single<[UInt8]>(message: [72, 101, 108, 108, 111, 33]),
///     descriptor: MethodDescriptor(service: "echo.Echo", method: "Get"),
///     serializer: IdentitySerializer(),
///     deserializer: IdentityDeserializer(),
///   ) { response in
///     print(response.message)
///   }
///
///   // The RPC has completed, close the client.
///   client.beginGracefulShutdown()
/// }
/// ```
///
/// The ``run()`` method won't return until the client has finished handling all requests. You can
/// signal to the client that it should stop creating new request streams by calling ``beginGracefulShutdown()``.
/// This gives the client enough time to drain any requests already in flight. To stop the client
/// more abruptly you can cancel the task running your client. If your application requires
/// additional resources that need their lifecycles managed you should consider using [Swift Service
/// Lifecycle](https://github.com/swift-server/swift-service-lifecycle).
@available(macOS 15.0, iOS 18.0, watchOS 11.0, tvOS 18.0, visionOS 2.0, *)
public final class GRPCClient: Sendable {
  /// The transport which provides a bidirectional communication channel with the server.
  private let transport: any ClientTransport

  /// A collection of interceptors providing cross-cutting functionality to each accepted RPC.
  ///
  /// The order in which interceptors are added reflects the order in which they are called. The
  /// first interceptor added will be the first interceptor to intercept each request. The last
  /// interceptor added will be the final interceptor to intercept each request before calling
  /// the appropriate handler.
  private let interceptors: [any ClientInterceptor]

  /// The current state of the client.
  private let state: Mutex<State>

  /// The state of the client.
  private enum State: Sendable {
    /// The client hasn't been started yet. Can transition to `running` or `stopped`.
    case notStarted
    /// The client is running and can send RPCs. Can transition to `stopping`.
    case running
    /// The client is stopping and no new RPCs will be sent. Existing RPCs may run to
    /// completion. May transition to `stopped`.
    case stopping
    /// The client has stopped, no RPCs are in flight and no more will be accepted. This state
    /// is terminal.
    case stopped

    mutating func run() throws {
      switch self {
      case .notStarted:
        self = .running

      case .running:
        throw RuntimeError(
          code: .clientIsAlreadyRunning,
          message: "The client is already running and can only be started once."
        )

      case .stopping, .stopped:
        throw RuntimeError(
          code: .clientIsStopped,
          message: "The client has stopped and can only be started once."
        )
      }
    }

    mutating func stopped() {
      self = .stopped
    }

    mutating func beginGracefulShutdown() -> Bool {
      switch self {
      case .notStarted:
        self = .stopped
        return false
      case .running:
        self = .stopping
        return true
      case .stopping, .stopped:
        return false
      }
    }

    func checkExecutable() throws {
      switch self {
      case .notStarted, .running:
        // Allow .notStarted as making a request can race with 'run()'. Transports should tolerate
        // queuing the request if not yet started.
        ()
      case .stopping, .stopped:
        throw RuntimeError(
          code: .clientIsStopped,
          message: "Client has been stopped. Can't make any more RPCs."
        )
      }
    }
  }

  /// Creates a new client with the given transport, interceptors and configuration.
  ///
  /// - Parameters:
  ///   - transport: The transport used to establish a communication channel with a server.
  ///   - interceptors: A collection of interceptors providing cross-cutting functionality to each
  ///       accepted RPC. The order in which interceptors are added reflects the order in which they
  ///       are called. The first interceptor added will be the first interceptor to intercept each
  ///       request. The last interceptor added will be the final interceptor to intercept each
  ///       request before calling the appropriate handler.
  public init(
    transport: some ClientTransport,
    interceptors: [any ClientInterceptor] = []
  ) {
    self.transport = transport
    self.interceptors = interceptors
    self.state = Mutex(.notStarted)
  }

  /// Start the client.
  ///
  /// This returns once ``beginGracefulShutdown()`` has been called and all in-flight RPCs have finished executing.
  /// If you need to abruptly stop all work you should cancel the task executing this method.
  ///
  /// The client, and by extension this function, can only be run once. If the client is already
  /// running or has already been closed then a ``RuntimeError`` is thrown.
  public func run() async throws {
    try self.state.withLock { try $0.run() }

    // When this function exits the client must have stopped.
    defer {
      self.state.withLock { $0.stopped() }
    }

    do {
      try await self.transport.connect()
    } catch {
      throw RuntimeError(
        code: .transportError,
        message: "The transport threw an error while connected.",
        cause: error
      )
    }
  }

  /// Close the client.
  ///
  /// The transport will be closed: this means that it will be given enough time to wait for
  /// in-flight RPCs to finish executing, but no new RPCs will be accepted. You can cancel the task
  /// executing ``run()`` if you want to abruptly stop in-flight RPCs.
<<<<<<< HEAD
  public func close() {
    let wasRunning = self.state.withLock { $0.beginGracefulShutdown() }
    if wasRunning {
      self.transport.close()
=======
  public func beginGracefulShutdown() {
    while true {
      let (wasRunning, actualState) = self.state.compareExchange(
        expected: .running,
        desired: .stopping,
        ordering: .sequentiallyConsistent
      )

      // Transition from running to stopping: close the transport.
      if wasRunning {
        self.transport.beginGracefulShutdown()
        return
      }

      // The expected state wasn't 'running'. There are two options:
      // 1. The client isn't running yet.
      // 2. The client is already stopping or stopped.
      switch actualState {
      case .notStarted:
        // Not started: try going straight to stopped.
        let (wasNotStarted, _) = self.state.compareExchange(
          expected: .notStarted,
          desired: .stopped,
          ordering: .sequentiallyConsistent
        )

        // If the exchange happened then just return: the client wasn't started so there's no
        // transport to start.
        //
        // If the exchange didn't happen then continue looping: the client must've been started by
        // another thread.
        if wasNotStarted {
          return
        } else {
          continue
        }

      case .running:
        // Unreachable: the value was exchanged and this was the expected value.
        fatalError()

      case .stopping, .stopped:
        // No exchange happened but the client is already stopping.
        return
      }
>>>>>>> a06ade33
    }
  }

  /// Executes a unary RPC.
  ///
  /// - Parameters:
  ///   - request: The unary request.
  ///   - descriptor: The method descriptor for which to execute this request.
  ///   - serializer: A request serializer.
  ///   - deserializer: A response deserializer.
  ///   - options: Call specific options.
  ///   - handler: A unary response handler.
  ///
  /// - Returns: The return value from the `handler`.
  public func unary<Request, Response, ReturnValue>(
    request: ClientRequest.Single<Request>,
    descriptor: MethodDescriptor,
    serializer: some MessageSerializer<Request>,
    deserializer: some MessageDeserializer<Response>,
    options: CallOptions,
    handler: @Sendable @escaping (ClientResponse.Single<Response>) async throws -> ReturnValue
  ) async throws -> ReturnValue {
    try await self.bidirectionalStreaming(
      request: ClientRequest.Stream(single: request),
      descriptor: descriptor,
      serializer: serializer,
      deserializer: deserializer,
      options: options
    ) { stream in
      let singleResponse = await ClientResponse.Single(stream: stream)
      return try await handler(singleResponse)
    }
  }

  /// Start a client-streaming RPC.
  ///
  /// - Parameters:
  ///   - request: The request stream.
  ///   - descriptor: The method descriptor for which to execute this request.
  ///   - serializer: A request serializer.
  ///   - deserializer: A response deserializer.
  ///   - options: Call specific options.
  ///   - handler: A unary response handler.
  ///
  /// - Returns: The return value from the `handler`.
  public func clientStreaming<Request, Response, ReturnValue>(
    request: ClientRequest.Stream<Request>,
    descriptor: MethodDescriptor,
    serializer: some MessageSerializer<Request>,
    deserializer: some MessageDeserializer<Response>,
    options: CallOptions,
    handler: @Sendable @escaping (ClientResponse.Single<Response>) async throws -> ReturnValue
  ) async throws -> ReturnValue {
    try await self.bidirectionalStreaming(
      request: request,
      descriptor: descriptor,
      serializer: serializer,
      deserializer: deserializer,
      options: options
    ) { stream in
      let singleResponse = await ClientResponse.Single(stream: stream)
      return try await handler(singleResponse)
    }
  }

  /// Start a server-streaming RPC.
  ///
  /// - Parameters:
  ///   - request: The unary request.
  ///   - descriptor: The method descriptor for which to execute this request.
  ///   - serializer: A request serializer.
  ///   - deserializer: A response deserializer.
  ///   - options: Call specific options.
  ///   - handler: A response stream handler.
  ///
  /// - Returns: The return value from the `handler`.
  public func serverStreaming<Request, Response, ReturnValue>(
    request: ClientRequest.Single<Request>,
    descriptor: MethodDescriptor,
    serializer: some MessageSerializer<Request>,
    deserializer: some MessageDeserializer<Response>,
    options: CallOptions,
    handler: @Sendable @escaping (ClientResponse.Stream<Response>) async throws -> ReturnValue
  ) async throws -> ReturnValue {
    try await self.bidirectionalStreaming(
      request: ClientRequest.Stream(single: request),
      descriptor: descriptor,
      serializer: serializer,
      deserializer: deserializer,
      options: options,
      handler: handler
    )
  }

  /// Start a bidirectional streaming RPC.
  ///
  /// - Note: ``run()`` must have been called and still executing, and ``beginGracefulShutdown()`` mustn't
  /// have been called.
  ///
  /// - Parameters:
  ///   - request: The streaming request.
  ///   - descriptor: The method descriptor for which to execute this request.
  ///   - serializer: A request serializer.
  ///   - deserializer: A response deserializer.
  ///   - options: Call specific options.
  ///   - handler: A response stream handler.
  ///
  /// - Returns: The return value from the `handler`.
  public func bidirectionalStreaming<Request, Response, ReturnValue>(
    request: ClientRequest.Stream<Request>,
    descriptor: MethodDescriptor,
    serializer: some MessageSerializer<Request>,
    deserializer: some MessageDeserializer<Response>,
    options: CallOptions,
    handler: @Sendable @escaping (ClientResponse.Stream<Response>) async throws -> ReturnValue
  ) async throws -> ReturnValue {
    try self.state.withLock { try $0.checkExecutable() }
    let methodConfig = self.transport.configuration(forMethod: descriptor)
    var options = options
    options.formUnion(with: methodConfig)

    return try await ClientRPCExecutor.execute(
      request: request,
      method: descriptor,
      options: options,
      serializer: serializer,
      deserializer: deserializer,
      transport: self.transport,
      interceptors: self.interceptors,
      handler: handler
    )
  }
}<|MERGE_RESOLUTION|>--- conflicted
+++ resolved
@@ -238,58 +238,10 @@
   /// The transport will be closed: this means that it will be given enough time to wait for
   /// in-flight RPCs to finish executing, but no new RPCs will be accepted. You can cancel the task
   /// executing ``run()`` if you want to abruptly stop in-flight RPCs.
-<<<<<<< HEAD
-  public func close() {
+  public func beginGracefulShutdown() {
     let wasRunning = self.state.withLock { $0.beginGracefulShutdown() }
     if wasRunning {
-      self.transport.close()
-=======
-  public func beginGracefulShutdown() {
-    while true {
-      let (wasRunning, actualState) = self.state.compareExchange(
-        expected: .running,
-        desired: .stopping,
-        ordering: .sequentiallyConsistent
-      )
-
-      // Transition from running to stopping: close the transport.
-      if wasRunning {
-        self.transport.beginGracefulShutdown()
-        return
-      }
-
-      // The expected state wasn't 'running'. There are two options:
-      // 1. The client isn't running yet.
-      // 2. The client is already stopping or stopped.
-      switch actualState {
-      case .notStarted:
-        // Not started: try going straight to stopped.
-        let (wasNotStarted, _) = self.state.compareExchange(
-          expected: .notStarted,
-          desired: .stopped,
-          ordering: .sequentiallyConsistent
-        )
-
-        // If the exchange happened then just return: the client wasn't started so there's no
-        // transport to start.
-        //
-        // If the exchange didn't happen then continue looping: the client must've been started by
-        // another thread.
-        if wasNotStarted {
-          return
-        } else {
-          continue
-        }
-
-      case .running:
-        // Unreachable: the value was exchanged and this was the expected value.
-        fatalError()
-
-      case .stopping, .stopped:
-        // No exchange happened but the client is already stopping.
-        return
-      }
->>>>>>> a06ade33
+      self.transport.beginGracefulShutdown()
     }
   }
 
