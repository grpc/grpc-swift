--- conflicted
+++ resolved
@@ -194,13 +194,8 @@
   ///       The first interceptor added will be the first interceptor to intercept each request.
   ///       The last interceptor added will be the final interceptor to intercept each request before calling the appropriate handler.
   public init(
-<<<<<<< HEAD
     transport: Transport,
-    interceptorPipeline: [ClientInterceptorPipelineOperation]
-=======
-    transport: some ClientTransport,
     interceptorPipeline: [ConditionalInterceptor<any ClientInterceptor>]
->>>>>>> eb7ed6fc
   ) {
     self.transport = transport
     self.stateMachine = Mutex(StateMachine(interceptorPipeline: interceptorPipeline))
@@ -431,15 +426,9 @@
 ///   - handleClient: A closure which is called with the client. When the closure returns, the
 ///       client is shutdown gracefully.
 /// - Returns: The result of the `handleClient` closure.
-<<<<<<< HEAD
 public func withGRPCClient<Transport: ClientTransport, Result: Sendable>(
   transport: Transport,
-  interceptorPipeline: [ClientInterceptorPipelineOperation],
-=======
-public func withGRPCClient<Result: Sendable>(
-  transport: some ClientTransport,
   interceptorPipeline: [ConditionalInterceptor<any ClientInterceptor>],
->>>>>>> eb7ed6fc
   isolation: isolated (any Actor)? = #isolation,
   handleClient: (GRPCClient<Transport>) async throws -> Result
 ) async throws -> Result {
