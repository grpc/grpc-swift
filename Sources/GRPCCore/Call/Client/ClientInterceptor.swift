/*
 * Copyright 2023, gRPC Authors All rights reserved.
 *
 * Licensed under the Apache License, Version 2.0 (the "License");
 * you may not use this file except in compliance with the License.
 * You may obtain a copy of the License at
 *
 *     http://www.apache.org/licenses/LICENSE-2.0
 *
 * Unless required by applicable law or agreed to in writing, software
 * distributed under the License is distributed on an "AS IS" BASIS,
 * WITHOUT WARRANTIES OR CONDITIONS OF ANY KIND, either express or implied.
 * See the License for the specific language governing permissions and
 * limitations under the License.
 */

// - FIXME: Update example and documentation to show how to register an interceptor.

/// A type that intercepts requests and response for clients.
///
/// Interceptors allow you to inspect and modify requests and responses. Requests are intercepted
/// before they are handed to a transport and responses are intercepted after they have been
/// received from the transport. They are typically used for cross-cutting concerns like injecting
/// metadata, validating messages, logging additional data, and tracing.
///
<<<<<<< HEAD
/// Interceptors are registered with the server via ``ConditionalInterceptor``s.
=======
/// Interceptors are registered with the client via ``ClientInterceptorPipelineOperation``s.
>>>>>>> 42145041
/// You may register them for all services registered with a server, for RPCs directed to specific services, or
/// for RPCs directed to specific methods. If you need to modify the behavior of an interceptor on a
/// per-RPC basis in more detail, then you can use the ``ClientContext/descriptor`` to determine
/// which RPC is being called and conditionalise behavior accordingly.
///
/// Some examples of simple interceptors follow.
///
/// ## Metadata injection
///
/// A common use-case for client interceptors is injecting metadata into a request.
///
/// ```swift
/// struct MetadataInjectingClientInterceptor: ClientInterceptor {
///   let key: String
///   let fetchMetadata: @Sendable () async -> String
///
///   func intercept<Input: Sendable, Output: Sendable>(
///     request: StreamingClientRequest<Input>,
///     context: ClientContext,
///     next: @Sendable (
///       _ request: StreamingClientRequest<Input>,
///       _ context: ClientContext
///     ) async throws -> StreamingClientResponse<Output>
///   ) async throws -> StreamingClientResponse<Output> {
///     // Fetch the metadata value and attach it.
///     let value = await self.fetchMetadata()
///     var request = request
///     request.metadata[self.key] = value
///
///     // Forward the request to the next interceptor.
///     return try await next(request, context)
///   }
/// }
/// ```
///
/// Interceptors can also be used to print information about RPCs.
///
/// ## Logging interceptor
///
/// ```swift
/// struct LoggingClientInterceptor: ClientInterceptor {
///   func intercept<Input: Sendable, Output: Sendable>(
///     request: StreamingClientRequest<Input>,
///     context: ClientContext,
///     next: @Sendable (
///       _ request: StreamingClientRequest<Input>,
///       _ context: ClientContext
///     ) async throws -> StreamingClientResponse<Output>
///   ) async throws -> StreamingClientResponse<Output> {
///     print("Invoking method '\(context.descriptor)'")
///     let response = try await next(request, context)
///
///     switch response.accepted {
///     case .success:
///       print("Server accepted RPC for processing")
///     case .failure(let error):
///       print("Server rejected RPC with error '\(error)'")
///     }
///
///     return response
///   }
/// }
/// ```
///
/// For server-side interceptors see ``ServerInterceptor``.
public protocol ClientInterceptor: Sendable {
  /// Intercept a request object.
  ///
  /// - Parameters:
  ///   - request: The request object.
  ///   - context: Additional context about the request, including a descriptor
  ///       of the method being called.
  ///   - next: A closure to invoke to hand off the request and context to the next
  ///       interceptor in the chain.
  /// - Returns: A response object.
  func intercept<Input: Sendable, Output: Sendable>(
    request: StreamingClientRequest<Input>,
    context: ClientContext,
    next: (
      _ request: StreamingClientRequest<Input>,
      _ context: ClientContext
    ) async throws -> StreamingClientResponse<Output>
  ) async throws -> StreamingClientResponse<Output>
}<|MERGE_RESOLUTION|>--- conflicted
+++ resolved
@@ -23,11 +23,7 @@
 /// received from the transport. They are typically used for cross-cutting concerns like injecting
 /// metadata, validating messages, logging additional data, and tracing.
 ///
-<<<<<<< HEAD
-/// Interceptors are registered with the server via ``ConditionalInterceptor``s.
-=======
-/// Interceptors are registered with the client via ``ClientInterceptorPipelineOperation``s.
->>>>>>> 42145041
+/// Interceptors are registered with the client via ``ConditionalInterceptor``s.
 /// You may register them for all services registered with a server, for RPCs directed to specific services, or
 /// for RPCs directed to specific methods. If you need to modify the behavior of an interceptor on a
 /// per-RPC basis in more detail, then you can use the ``ClientContext/descriptor`` to determine
