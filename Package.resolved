{
  "object": {
    "pins": [
      {
        "package": "swift-log",
        "repositoryURL": "https://github.com/apple/swift-log.git",
        "state": {
          "branch": null,
          "revision": "74d7b91ceebc85daf387ebb206003f78813f71aa",
          "version": "1.2.0"
        }
      },
      {
        "package": "swift-nio",
        "repositoryURL": "https://github.com/apple/swift-nio.git",
        "state": {
          "branch": null,
          "revision": "a27a07719ca785bcaca019a5b9fe1814b981b4a2",
          "version": "2.15.0"
        }
      },
      {
        "package": "swift-nio-http2",
        "repositoryURL": "https://github.com/apple/swift-nio-http2.git",
        "state": {
          "branch": null,
          "revision": "82eb3fa0974b838358ee46bc6c5381e5ae5de6b9",
          "version": "1.11.0"
        }
      },
      {
        "package": "swift-nio-ssl",
        "repositoryURL": "https://github.com/apple/swift-nio-ssl.git",
        "state": {
          "branch": null,
<<<<<<< HEAD
          "revision": "ae213938e151964aa691f0e902462fbe06baeeb6",
          "version": "2.7.1"
=======
          "revision": "584c0d06c46233d3e1759695e5eff495b12edcd2",
          "version": "2.7.0"
>>>>>>> 573636d3
        }
      },
      {
        "package": "swift-nio-transport-services",
        "repositoryURL": "https://github.com/apple/swift-nio-transport-services.git",
        "state": {
          "branch": null,
          "revision": "c7f06384dc5ce7e8506de5ed9b59e35b4d88c64b",
          "version": "1.3.0"
        }
      },
      {
        "package": "SwiftProtobuf",
        "repositoryURL": "https://github.com/apple/swift-protobuf.git",
        "state": {
          "branch": null,
          "revision": "7790acf0a81d08429cb20375bf42a8c7d279c5fe",
          "version": "1.8.0"
        }
      }
    ]
  },
  "version": 1
}<|MERGE_RESOLUTION|>--- conflicted
+++ resolved
@@ -33,13 +33,8 @@
         "repositoryURL": "https://github.com/apple/swift-nio-ssl.git",
         "state": {
           "branch": null,
-<<<<<<< HEAD
           "revision": "ae213938e151964aa691f0e902462fbe06baeeb6",
           "version": "2.7.1"
-=======
-          "revision": "584c0d06c46233d3e1759695e5eff495b12edcd2",
-          "version": "2.7.0"
->>>>>>> 573636d3
         }
       },
       {
