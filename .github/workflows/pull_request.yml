--- conflicted
+++ resolved
@@ -42,7 +42,7 @@
           MATRIX_LINUX_5_9_ENABLED: false
           MATRIX_LINUX_5_10_ENABLED: false
           MATRIX_LINUX_COMMAND: "./dev/build-examples.sh"
-          MATRIX_LINUX_SETUP_COMMAND: ""
+          MATRIX_LINUX_SETUP_COMMAND: "apt update && apt install -y protobuf-compiler && ./dev/build-examples.sh"
 
   examples-matrix:
     name: Examples
@@ -50,13 +50,7 @@
     uses: apple/swift-nio/.github/workflows/swift_test_matrix.yml@main
     with:
       name: "Examples"
-<<<<<<< HEAD
-      matrix_linux_5_9_enabled: false
-      matrix_linux_5_10_enabled: false
-      matrix_linux_command: "apt update && apt install -y protobuf-compiler && ./dev/build-examples.sh"
-=======
       matrix_string: '${{ needs.construct-examples-matrix.outputs.examples-matrix }}'
->>>>>>> 12b2ee2e
 
   benchmarks:
     name: Benchmarks
