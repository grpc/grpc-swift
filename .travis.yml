#
# Copyright 2017, gRPC Authors All rights reserved.
#
# Licensed under the Apache License, Version 2.0 (the "License");
# you may not use this file except in compliance with the License.
# You may obtain a copy of the License at
#
#     http://www.apache.org/licenses/LICENSE-2.0
#
# Unless required by applicable law or agreed to in writing, software
# distributed under the License is distributed on an "AS IS" BASIS,
# WITHOUT WARRANTIES OR CONDITIONS OF ANY KIND, either express or implied.
# See the License for the specific language governing permissions and
# limitations under the License.
#
# Travis CI build file for Swift gRPC.

# Use Ubuntu 14.04
dist: trusty

sudo: false

addons:
  apt:
    packages:
    - clang-3.8 
    - lldb-3.8 
    - libicu-dev 
    - libtool 
    - libcurl4-openssl-dev 
    - libbsd-dev 
    - build-essential 
    - libssl-dev 
    - uuid-dev
    - curl
    - unzip

install: ./.travis-install.sh

script: 
  - export PATH=$HOME/local/bin:$PATH
  - export LD_LIBRARY_PATH=$HOME/local/lib
  - make test
<<<<<<< HEAD
  - cd Plugin
  - make test
=======
  - make test-plugin
  - make test-examples
>>>>>>> 4a8b3a19
<|MERGE_RESOLUTION|>--- conflicted
+++ resolved
@@ -41,10 +41,5 @@
   - export PATH=$HOME/local/bin:$PATH
   - export LD_LIBRARY_PATH=$HOME/local/lib
   - make test
-<<<<<<< HEAD
-  - cd Plugin
-  - make test
-=======
   - make test-plugin
-  - make test-examples
->>>>>>> 4a8b3a19
+  - make test-examples