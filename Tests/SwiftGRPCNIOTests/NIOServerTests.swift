/*
 * Copyright 2018, gRPC Authors All rights reserved.
 *
 * Licensed under the Apache License, Version 2.0 (the "License");
 * you may not use this file except in compliance with the License.
 * You may obtain a copy of the License at
 *
 *     http://www.apache.org/licenses/LICENSE-2.0
 *
 * Unless required by applicable law or agreed to in writing, software
 * distributed under the License is distributed on an "AS IS" BASIS,
 * WITHOUT WARRANTIES OR CONDITIONS OF ANY KIND, either express or implied.
 * See the License for the specific language governing permissions and
 * limitations under the License.
 */
import Dispatch
import Foundation
import NIO
import NIOHTTP1
import NIOHTTP2
@testable import SwiftGRPCNIO
import XCTest

<<<<<<< HEAD
class NIOServerTests: NIOBasicEchoTestCase {
=======
// This class is what the SwiftGRPC user would actually implement to provide their service.
final class EchoProvider_NIO: Echo_EchoProvider_NIO {
  func get(request: Echo_EchoRequest, context: StatusOnlyCallContext) -> EventLoopFuture<Echo_EchoResponse> {
    var response = Echo_EchoResponse()
    response.text = "Swift echo get: " + request.text
    return context.eventLoop.newSucceededFuture(result: response)
  }

  func collect(context: UnaryResponseCallContext<Echo_EchoResponse>) -> EventLoopFuture<(StreamEvent<Echo_EchoRequest>) -> Void> {
    var parts: [String] = []
    return context.eventLoop.newSucceededFuture(result: { event in
      switch event {
      case .message(let message):
        parts.append(message.text)

      case .end:
        var response = Echo_EchoResponse()
        response.text = "Swift echo collect: " + parts.joined(separator: " ")
        context.responsePromise.succeed(result: response)
      }
    })
  }

  func expand(request: Echo_EchoRequest, context: StreamingResponseCallContext<Echo_EchoResponse>) -> EventLoopFuture<GRPCStatus> {
    var endOfSendOperationQueue = context.eventLoop.newSucceededFuture(result: ())
    let parts = request.text.components(separatedBy: " ")
    for (i, part) in parts.enumerated() {
      var response = Echo_EchoResponse()
      response.text = "Swift echo expand (\(i)): \(part)"
      endOfSendOperationQueue = endOfSendOperationQueue.then { context.sendResponse(response) }
    }
    return endOfSendOperationQueue.map { GRPCStatus.ok }
  }

  func update(context: StreamingResponseCallContext<Echo_EchoResponse>) -> EventLoopFuture<(StreamEvent<Echo_EchoRequest>) -> Void> {
    var endOfSendOperationQueue = context.eventLoop.newSucceededFuture(result: ())
    var count = 0
    return context.eventLoop.newSucceededFuture(result: { event in
      switch event {
      case .message(let message):
        var response = Echo_EchoResponse()
        response.text = "Swift echo update (\(count)): \(message.text)"
        endOfSendOperationQueue = endOfSendOperationQueue.then { context.sendResponse(response) }
        count += 1

      case .end:
        endOfSendOperationQueue
          .map { GRPCStatus.ok }
          .cascade(promise: context.statusPromise)
      }
    })
  }
}

class NIOServerTests: NIOServerTestCase {
>>>>>>> 0128ed34
  static var allTests: [(String, (NIOServerTests) -> () throws -> Void)] {
    return [
      ("testUnary", testUnary),
      ("testUnaryLotsOfRequests", testUnaryLotsOfRequests),
      ("testClientStreaming", testClientStreaming),
      ("testClientStreamingLotsOfMessages", testClientStreamingLotsOfMessages),
      ("testServerStreaming", testServerStreaming),
      ("testServerStreamingLotsOfMessages", testServerStreamingLotsOfMessages),
      ("testBidirectionalStreamingBatched", testBidirectionalStreamingBatched),
      ("testBidirectionalStreamingPingPong", testBidirectionalStreamingPingPong),
      ("testBidirectionalStreamingLotsOfMessagesBatched", testBidirectionalStreamingLotsOfMessagesBatched),
      ("testBidirectionalStreamingLotsOfMessagesPingPong", testBidirectionalStreamingLotsOfMessagesPingPong)
    ]
  }

  static let aFewStrings = ["foo", "bar", "baz"]
  static let lotsOfStrings = (0..<5_000).map { String(describing: $0) }
}

extension NIOServerTests {
  func testUnary() throws {
    XCTAssertEqual(try client.get(Echo_EchoRequest(text: "foo")).response.wait().text, "Swift echo get: foo")
  }

<<<<<<< HEAD
  func testUnaryLotsOfRequests() throws {
=======
  func testUnaryWithLargeData() throws {
    // Default max frame size is: 16,384. We'll exceed this as we also have to send the size and compression flag.
    let longMessage = String(repeating: "e", count: 16_384)
    XCTAssertNoThrow(try client.get(Echo_EchoRequest(text: longMessage))) { response in
      XCTAssertEqual("Swift echo get: \(longMessage)", response.text)
    }
  }

  func testUnaryLotsOfRequests() {
>>>>>>> 0128ed34
    // Sending that many requests at once can sometimes trip things up, it seems.
    let clockStart = clock()
    let numberOfRequests = 2_000

    for i in 0..<numberOfRequests {
      if i % 1_000 == 0 && i > 0 {
        print("\(i) requests sent so far, elapsed time: \(Double(clock() - clockStart) / Double(CLOCKS_PER_SEC))")
      }
      XCTAssertEqual(try client.get(Echo_EchoRequest.with { $0.text = "foo \(i)" }).response.wait().text, "Swift echo get: foo \(i)")
    }
    print("total time for \(numberOfRequests) requests: \(Double(clock() - clockStart) / Double(CLOCKS_PER_SEC))")
  }

  func testUnaryEmptyRequest() throws {
    XCTAssertNoThrow(try client.get(Echo_EchoRequest()))
  }
}

extension NIOServerTests {
  func doTestClientStreaming(messages: [String], file: StaticString = #file, line: UInt = #line) throws {
    let call = client.collect()

    for message in messages {
      call.sendMessage(Echo_EchoRequest.with { $0.text = message })
    }
    call.sendEnd()

    XCTAssertEqual("Swift echo collect: " + messages.joined(separator: " "), try call.response.wait().text, file: file, line: line)
    XCTAssertEqual(.ok, try call.status.wait().code, file: file, line: line)
  }

  func testClientStreaming() {
    XCTAssertNoThrow(try doTestClientStreaming(messages: NIOServerTests.aFewStrings))
  }

  func testClientStreamingLotsOfMessages() throws {
    XCTAssertNoThrow(try doTestClientStreaming(messages: NIOServerTests.lotsOfStrings))
  }
}

extension NIOServerTests {
  func doTestServerStreaming(messages: [String], file: StaticString = #file, line: UInt = #line) throws {
    var index = 0
    let call = client.expand(Echo_EchoRequest.with { $0.text = messages.joined(separator: " ") }) { response in
      XCTAssertEqual("Swift echo expand (\(index)): \(messages[index])", response.text, file: file, line: line)
      index += 1
    }

    XCTAssertEqual(try call.status.wait().code, .ok, file: file, line: line)
    XCTAssertEqual(index, messages.count)
  }

  func testServerStreaming() {
    XCTAssertNoThrow(try doTestServerStreaming(messages: NIOServerTests.aFewStrings))
  }

  func testServerStreamingLotsOfMessages() {
    XCTAssertNoThrow(try doTestServerStreaming(messages: NIOServerTests.lotsOfStrings))
  }
}

extension NIOServerTests {
  private func doTestBidirectionalStreaming(messages: [String], waitForEachResponse: Bool = false, file: StaticString = #file, line: UInt = #line) throws {
    let responseReceived = waitForEachResponse ? DispatchSemaphore(value: 0) : nil
    var index = 0

    let call = client.update { response in
      XCTAssertEqual("Swift echo update (\(index)): \(messages[index])", response.text, file: file, line: line)
      responseReceived?.signal()
      index += 1
    }

    messages.forEach { part in
      call.sendMessage(Echo_EchoRequest.with { $0.text = part })
      XCTAssertNotEqual(responseReceived?.wait(timeout: .now() + .seconds(1)), .some(.timedOut), file: file, line: line)
    }
    call.sendEnd()

    XCTAssertEqual(try call.status.wait().code, .ok, file: file, line: line)
    XCTAssertEqual(index, messages.count)
  }

  func testBidirectionalStreamingBatched() throws {
    XCTAssertNoThrow(try doTestBidirectionalStreaming(messages: NIOServerTests.aFewStrings))
  }

  func testBidirectionalStreamingPingPong() throws {
    XCTAssertNoThrow(try doTestBidirectionalStreaming(messages: NIOServerTests.aFewStrings, waitForEachResponse: true))
  }

  func testBidirectionalStreamingLotsOfMessagesBatched() throws {
    XCTAssertNoThrow(try doTestBidirectionalStreaming(messages: NIOServerTests.lotsOfStrings))
  }

  func testBidirectionalStreamingLotsOfMessagesPingPong() throws {
    XCTAssertNoThrow(try doTestBidirectionalStreaming(messages: NIOServerTests.lotsOfStrings, waitForEachResponse: true))
  }
}<|MERGE_RESOLUTION|>--- conflicted
+++ resolved
@@ -21,65 +21,7 @@
 @testable import SwiftGRPCNIO
 import XCTest
 
-<<<<<<< HEAD
 class NIOServerTests: NIOBasicEchoTestCase {
-=======
-// This class is what the SwiftGRPC user would actually implement to provide their service.
-final class EchoProvider_NIO: Echo_EchoProvider_NIO {
-  func get(request: Echo_EchoRequest, context: StatusOnlyCallContext) -> EventLoopFuture<Echo_EchoResponse> {
-    var response = Echo_EchoResponse()
-    response.text = "Swift echo get: " + request.text
-    return context.eventLoop.newSucceededFuture(result: response)
-  }
-
-  func collect(context: UnaryResponseCallContext<Echo_EchoResponse>) -> EventLoopFuture<(StreamEvent<Echo_EchoRequest>) -> Void> {
-    var parts: [String] = []
-    return context.eventLoop.newSucceededFuture(result: { event in
-      switch event {
-      case .message(let message):
-        parts.append(message.text)
-
-      case .end:
-        var response = Echo_EchoResponse()
-        response.text = "Swift echo collect: " + parts.joined(separator: " ")
-        context.responsePromise.succeed(result: response)
-      }
-    })
-  }
-
-  func expand(request: Echo_EchoRequest, context: StreamingResponseCallContext<Echo_EchoResponse>) -> EventLoopFuture<GRPCStatus> {
-    var endOfSendOperationQueue = context.eventLoop.newSucceededFuture(result: ())
-    let parts = request.text.components(separatedBy: " ")
-    for (i, part) in parts.enumerated() {
-      var response = Echo_EchoResponse()
-      response.text = "Swift echo expand (\(i)): \(part)"
-      endOfSendOperationQueue = endOfSendOperationQueue.then { context.sendResponse(response) }
-    }
-    return endOfSendOperationQueue.map { GRPCStatus.ok }
-  }
-
-  func update(context: StreamingResponseCallContext<Echo_EchoResponse>) -> EventLoopFuture<(StreamEvent<Echo_EchoRequest>) -> Void> {
-    var endOfSendOperationQueue = context.eventLoop.newSucceededFuture(result: ())
-    var count = 0
-    return context.eventLoop.newSucceededFuture(result: { event in
-      switch event {
-      case .message(let message):
-        var response = Echo_EchoResponse()
-        response.text = "Swift echo update (\(count)): \(message.text)"
-        endOfSendOperationQueue = endOfSendOperationQueue.then { context.sendResponse(response) }
-        count += 1
-
-      case .end:
-        endOfSendOperationQueue
-          .map { GRPCStatus.ok }
-          .cascade(promise: context.statusPromise)
-      }
-    })
-  }
-}
-
-class NIOServerTests: NIOServerTestCase {
->>>>>>> 0128ed34
   static var allTests: [(String, (NIOServerTests) -> () throws -> Void)] {
     return [
       ("testUnary", testUnary),
@@ -104,19 +46,7 @@
     XCTAssertEqual(try client.get(Echo_EchoRequest(text: "foo")).response.wait().text, "Swift echo get: foo")
   }
 
-<<<<<<< HEAD
   func testUnaryLotsOfRequests() throws {
-=======
-  func testUnaryWithLargeData() throws {
-    // Default max frame size is: 16,384. We'll exceed this as we also have to send the size and compression flag.
-    let longMessage = String(repeating: "e", count: 16_384)
-    XCTAssertNoThrow(try client.get(Echo_EchoRequest(text: longMessage))) { response in
-      XCTAssertEqual("Swift echo get: \(longMessage)", response.text)
-    }
-  }
-
-  func testUnaryLotsOfRequests() {
->>>>>>> 0128ed34
     // Sending that many requests at once can sometimes trip things up, it seems.
     let clockStart = clock()
     let numberOfRequests = 2_000
@@ -130,8 +60,14 @@
     print("total time for \(numberOfRequests) requests: \(Double(clock() - clockStart) / Double(CLOCKS_PER_SEC))")
   }
 
+  func testUnaryWithLargeData() throws {
+    // Default max frame size is: 16,384. We'll exceed this as we also have to send the size and compression flag.
+    let longMessage = String(repeating: "e", count: 16_384)
+    XCTAssertEqual(try client.get(Echo_EchoRequest(text: longMessage)).response.wait().text, "Swift echo get: \(longMessage)")
+  }
+
   func testUnaryEmptyRequest() throws {
-    XCTAssertNoThrow(try client.get(Echo_EchoRequest()))
+    XCTAssertNoThrow(try client.get(Echo_EchoRequest()).response.wait())
   }
 }
 
