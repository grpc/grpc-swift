--- conflicted
+++ resolved
@@ -76,15 +76,11 @@
     server.server.stop()
     server = nil
     
-<<<<<<< HEAD
-    Thread.sleep(forTimeInterval: 1.0)
-=======
     #if os(Linux)
       // Having to sleep here is really not a good solution,
       // but it appears to help with fixing test flakes under Linux.
       Thread.sleep(forTimeInterval: 1.0)
     #endif
->>>>>>> c77521d9
     
     super.tearDown()
   }
