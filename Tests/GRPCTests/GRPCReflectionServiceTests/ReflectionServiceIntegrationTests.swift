/*
 * Copyright 2023, gRPC Authors All rights reserved.
 *
 * Licensed under the Apache License, Version 2.0 (the "License");
 * you may not use this file except in compliance with the License.
 * You may obtain a copy of the License at
 *
 *     http://www.apache.org/licenses/LICENSE-2.0
 *
 * Unless required by applicable law or agreed to in writing, software
 * distributed under the License is distributed on an "AS IS" BASIS,
 * WITHOUT WARRANTIES OR CONDITIONS OF ANY KIND, either express or implied.
 * See the License for the specific language governing permissions and
 * limitations under the License.
 */

import Foundation
import GRPC
import GRPCReflectionService
import NIOPosix
import SwiftProtobuf
import XCTest

@testable import GRPCReflectionService

final class ReflectionServiceIntegrationTests: GRPCTestCase {
  private var server: Server?
  private var channel: GRPCChannel?
  private let protos: [Google_Protobuf_FileDescriptorProto] = makeProtosWithDependencies()
  private let independentProto: Google_Protobuf_FileDescriptorProto = generateFileDescriptorProto(
    fileName: "independentBar",
    suffix: "5"
  )
  private let versions: [ReflectionService.Version] = [.v1, .v1Alpha]

  private func setUpServerAndChannel(version: ReflectionService.Version) throws {
    let reflectionServiceProvider = try ReflectionService(
      fileDescriptorProtos: self.protos + [self.independentProto],
      version: version
    )

    let server = try Server.insecure(group: MultiThreadedEventLoopGroup.singleton)
      .withServiceProviders([reflectionServiceProvider])
      .withLogger(self.serverLogger)
      .bind(host: "127.0.0.1", port: 0)
      .wait()
    self.server = server

    let channel = try GRPCChannelPool.with(
      target: .hostAndPort("127.0.0.1", server.channel.localAddress!.port!),
      transportSecurity: .plaintext,
      eventLoopGroup: MultiThreadedEventLoopGroup.singleton
    ) {
      $0.backgroundActivityLogger = self.clientLogger
    }

    self.channel = channel
  }

  override func tearDown() {
    if let channel = self.channel {
      XCTAssertNoThrow(try channel.close().wait())
    }
    if let server = self.server {
      XCTAssertNoThrow(try server.close().wait())
    }

    super.tearDown()
  }

  private func getServerReflectionResponse(
    for request: Grpc_Reflection_V1_ServerReflectionRequest,
    version: ReflectionService.Version
  ) async throws -> Grpc_Reflection_V1_ServerReflectionResponse? {
    let response: Grpc_Reflection_V1_ServerReflectionResponse?
    switch version {
    case .v1:
      let client = Grpc_Reflection_V1_ServerReflectionAsyncClient(channel: self.channel!)
      let serviceReflectionInfo = client.makeServerReflectionInfoCall()
      try await serviceReflectionInfo.requestStream.send(request)
      serviceReflectionInfo.requestStream.finish()
      var iterator = serviceReflectionInfo.responseStream.makeAsyncIterator()
      response = try await iterator.next()
    case .v1Alpha:
      let client = Grpc_Reflection_V1alpha_ServerReflectionAsyncClient(channel: self.channel!)
      let serviceReflectionInfo = client.makeServerReflectionInfoCall()
      try await serviceReflectionInfo.requestStream.send(
        Grpc_Reflection_V1alpha_ServerReflectionRequest(request)
      )
      serviceReflectionInfo.requestStream.finish()
      var iterator = serviceReflectionInfo.responseStream.makeAsyncIterator()
      response = try await iterator.next().map {
        Grpc_Reflection_V1_ServerReflectionResponse($0)
      }
    default:
      return nil
    }
    return response
  }

  private func forEachVersion(
    _ body: (GRPCChannel?, ReflectionService.Version) async throws -> Void
  ) async throws {
    for version in self.versions {
      try setUpServerAndChannel(version: version)
      let result: Result<Void, Error>
      do {
        try await body(self.channel, version)
        result = .success(())
      } catch {
        result = .failure(error)
      }
      try result.get()
      try await self.tearDown()
    }
  }

  func testFileByFileName() async throws {
    try await self.forEachVersion {
      channel,
      version in
      let request = Grpc_Reflection_V1_ServerReflectionRequest.with {
        $0.host = "127.0.0.1"
        $0.fileByFilename = "bar1.proto"
      }
      let response = try await self.getServerReflectionResponse(for: request, version: version)
      let message = try XCTUnwrap(response, "Could not get a response message.")

      // response can't be nil as we just checked it.
      let receivedFileDescriptorProto =
        try Google_Protobuf_FileDescriptorProto(
          serializedData: (message.fileDescriptorResponse
            .fileDescriptorProto[0])
        )

      XCTAssertEqual(receivedFileDescriptorProto.name, "bar1.proto")
      XCTAssertEqual(receivedFileDescriptorProto.service.count, 1)

      let service = try XCTUnwrap(
        receivedFileDescriptorProto.service.first,
        "The received file descriptor proto doesn't have any services."
      )
      let method = try XCTUnwrap(
        service.method.first,
        "The service of the received file descriptor proto doesn't have any methods."
      )
      XCTAssertEqual(method.name, "testMethod1")
      XCTAssertEqual(message.fileDescriptorResponse.fileDescriptorProto.count, 4)
    }
  }

  func testListServices() async throws {
    try await self.forEachVersion {
      channel,
      version in
      let request = Grpc_Reflection_V1_ServerReflectionRequest.with {
        $0.host = "127.0.0.1"
        $0.listServices = "services"
      }
      let response = try await self.getServerReflectionResponse(for: request, version: version)
      let message = try XCTUnwrap(response, "Could not get a response message.")
      let receivedServices = message.listServicesResponse.service.map { $0.name }.sorted()
      let servicesNames = (self.protos + [self.independentProto]).serviceNames.sorted()

      XCTAssertEqual(receivedServices, servicesNames)
    }
<<<<<<< HEAD
=======

    let receivedServices = message.listServicesResponse.service.map { $0.name }.sorted()
    let servicesNames = (self.protos + [self.independentProto]).flatMap { $0.qualifiedServiceNames }
      .sorted()

    XCTAssertEqual(receivedServices, servicesNames)
>>>>>>> cddc12dc
  }

  func testFileBySymbol() async throws {
    try await self.forEachVersion { channel, version in
      let request = Grpc_Reflection_V1_ServerReflectionRequest.with {
        $0.host = "127.0.0.1"
        $0.fileContainingSymbol = "packagebar1.enumType1"
      }
      let response = try await self.getServerReflectionResponse(for: request, version: version)
      let message = try XCTUnwrap(response, "Could not get a response message.")
      let receivedData: [Google_Protobuf_FileDescriptorProto]
      do {
        receivedData = try message.fileDescriptorResponse.fileDescriptorProto.map {
          try Google_Protobuf_FileDescriptorProto(serializedData: $0)
        }
      } catch {
        return XCTFail("Could not serialize data received as a message.")
      }

      let fileToFind = self.protos[0]
      let dependentProtos = self.protos[1...]
      for fileDescriptorProto in receivedData {
        if fileDescriptorProto == fileToFind {
          XCTAssert(
            fileDescriptorProto.enumType.names.contains("enumType1"),
            """
            The response doesn't contain the serialized file descriptor proto \
            containing the \"packagebar1.enumType1\" symbol.
            """
          )
        } else {
          XCTAssert(
            dependentProtos.contains(fileDescriptorProto),
            """
            The \(fileDescriptorProto.name) is not a dependency of the \
            proto file containing the \"packagebar1.enumType1\" symbol.
            """
          )
        }
      }
    }
  }

  func testFileByExtension() async throws {
    try await self.forEachVersion { channel, version in
      let request = Grpc_Reflection_V1_ServerReflectionRequest.with {
        $0.host = "127.0.0.1"
        $0.fileContainingExtension = .with {
          $0.containingType = "packagebar1.inputMessage1"
          $0.extensionNumber = 2
        }
      }
      let response = try await self.getServerReflectionResponse(for: request, version: version)
      let message = try XCTUnwrap(response, "Could not get a response message.")
      let receivedData: [Google_Protobuf_FileDescriptorProto]
      do {
        receivedData = try message.fileDescriptorResponse.fileDescriptorProto.map {
          try Google_Protobuf_FileDescriptorProto(serializedData: $0)
        }
      } catch {
        return XCTFail("Could not serialize data received as a message.")
      }

      let fileToFind = self.protos[0]
      let dependentProtos = self.protos[1...]
      var receivedProtoContainingExtension = 0
      var dependenciesCount = 0
      for fileDescriptorProto in receivedData {
        if fileDescriptorProto == fileToFind {
          receivedProtoContainingExtension += 1
          XCTAssert(
            fileDescriptorProto.extension.map { $0.name }.contains(
              "extension.packagebar1.inputMessage1-2"
            ),
            """
            The response doesn't contain the serialized file descriptor proto \
            containing the \"extensioninputMessage1-2\" extension.
            """
          )
        } else {
          dependenciesCount += 1
          XCTAssert(
            dependentProtos.contains(fileDescriptorProto),
            """
            The \(fileDescriptorProto.name) is not a dependency of the \
            proto file containing the \"extensioninputMessage1-2\" extension.
            """
          )
        }
      }
      XCTAssertEqual(
        receivedProtoContainingExtension,
        1,
        "The file descriptor proto of the proto containing the extension was not received."
      )
      XCTAssertEqual(dependenciesCount, 3)
    }
  }

  func testAllExtensionNumbersOfType() async throws {
    try await self.forEachVersion { channel, version in
      let request = Grpc_Reflection_V1_ServerReflectionRequest.with {
        $0.host = "127.0.0.1"
        $0.allExtensionNumbersOfType = "packagebar2.inputMessage2"
      }
      let response = try await self.getServerReflectionResponse(for: request, version: version)
      let message = try XCTUnwrap(response, "Could not get a response message.")
      XCTAssertEqual(message.allExtensionNumbersResponse.baseTypeName, "packagebar2.inputMessage2")
      XCTAssertEqual(message.allExtensionNumbersResponse.extensionNumber, [1, 2, 3, 4, 5])
    }
  }

  func testErrorResponseFileByFileNameRequest() async throws {
    try await self.forEachVersion { channel, version in
      let request = Grpc_Reflection_V1_ServerReflectionRequest.with {
        $0.host = "127.0.0.1"
        $0.fileByFilename = "invalidFileName.proto"
      }
      let response = try await self.getServerReflectionResponse(for: request, version: version)
      let message = try XCTUnwrap(response, "Could not get a response message.")
      XCTAssertEqual(message.errorResponse.errorCode, Int32(GRPCStatus.Code.notFound.rawValue))
      XCTAssertEqual(
        message.errorResponse.errorMessage,
        "The provided file or a dependency of the provided file could not be found."
      )
    }
  }

  func testErrorResponseFileBySymbolRequest() async throws {
    try await self.forEachVersion { channel, version in
      let request = Grpc_Reflection_V1_ServerReflectionRequest.with {
        $0.host = "127.0.0.1"
        $0.fileContainingSymbol = "packagebar1.invalidEnumType1"
      }
      let response = try await self.getServerReflectionResponse(for: request, version: version)
      let message = try XCTUnwrap(response, "Could not get a response message.")
      XCTAssertEqual(message.errorResponse.errorCode, Int32(GRPCStatus.Code.notFound.rawValue))
      XCTAssertEqual(message.errorResponse.errorMessage, "The provided symbol could not be found.")
    }
  }

  func testErrorResponseFileByExtensionRequest() async throws {
    try await self.forEachVersion { channel, version in
      let request = Grpc_Reflection_V1_ServerReflectionRequest.with {
        $0.host = "127.0.0.1"
        $0.fileContainingExtension = .with {
          $0.containingType = "packagebar1.invalidInputMessage1"
          $0.extensionNumber = 2
        }
      }
      let response = try await self.getServerReflectionResponse(for: request, version: version)
      let message = try XCTUnwrap(response, "Could not get a response message.")
      XCTAssertEqual(message.errorResponse.errorCode, Int32(GRPCStatus.Code.notFound.rawValue))
      XCTAssertEqual(
        message.errorResponse.errorMessage,
        "The provided extension could not be found."
      )
    }
  }

  func testErrorResponseAllExtensionNumbersOfTypeRequest() async throws {
    try await self.forEachVersion { channel, version in
      let request = Grpc_Reflection_V1_ServerReflectionRequest.with {
        $0.host = "127.0.0.1"
        $0.allExtensionNumbersOfType = "packagebar2.invalidInputMessage2"
      }
      let response = try await self.getServerReflectionResponse(for: request, version: version)
      let message = try XCTUnwrap(response, "Could not get a response message.")
      XCTAssertEqual(
        message.errorResponse.errorCode,
        Int32(GRPCStatus.Code.invalidArgument.rawValue)
      )
      XCTAssertEqual(message.errorResponse.errorMessage, "The provided type is invalid.")
    }
  }
}<|MERGE_RESOLUTION|>--- conflicted
+++ resolved
@@ -160,19 +160,10 @@
       let response = try await self.getServerReflectionResponse(for: request, version: version)
       let message = try XCTUnwrap(response, "Could not get a response message.")
       let receivedServices = message.listServicesResponse.service.map { $0.name }.sorted()
-      let servicesNames = (self.protos + [self.independentProto]).serviceNames.sorted()
+      let servicesNames = (self.protos + [self.independentProto]).flatMap { $0.qualifiedServiceNames }
+        .sorted()
 
       XCTAssertEqual(receivedServices, servicesNames)
-    }
-<<<<<<< HEAD
-=======
-
-    let receivedServices = message.listServicesResponse.service.map { $0.name }.sorted()
-    let servicesNames = (self.protos + [self.independentProto]).flatMap { $0.qualifiedServiceNames }
-      .sorted()
-
-    XCTAssertEqual(receivedServices, servicesNames)
->>>>>>> cddc12dc
   }
 
   func testFileBySymbol() async throws {
