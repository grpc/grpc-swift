/*
 * Copyright 2023, gRPC Authors All rights reserved.
 *
 * Licensed under the Apache License, Version 2.0 (the "License");
 * you may not use this file except in compliance with the License.
 * You may obtain a copy of the License at
 *
 *     http://www.apache.org/licenses/LICENSE-2.0
 *
 * Unless required by applicable law or agreed to in writing, software
 * distributed under the License is distributed on an "AS IS" BASIS,
 * WITHOUT WARRANTIES OR CONDITIONS OF ANY KIND, either express or implied.
 * See the License for the specific language governing permissions and
 * limitations under the License.
 */

#if os(macOS) || os(Linux)  // swift-format doesn't like canImport(Foundation.Process)

import XCTest

@testable import GRPCCodeGen

final class TypealiasTranslatorSnippetBasedTests: XCTestCase {
  typealias MethodDescriptor = GRPCCodeGen.CodeGenerationRequest.ServiceDescriptor.MethodDescriptor
  typealias ServiceDescriptor = GRPCCodeGen.CodeGenerationRequest.ServiceDescriptor
  typealias Name = GRPCCodeGen.CodeGenerationRequest.Name

  func testTypealiasTranslator() throws {
    let method = MethodDescriptor(
      documentation: "Documentation for MethodA",
      name: Name(base: "MethodA", generatedUpperCase: "MethodA", generatedLowerCase: "methodA"),
      isInputStreaming: false,
      isOutputStreaming: false,
      inputType: "NamespaceA_ServiceARequest",
      outputType: "NamespaceA_ServiceAResponse"
    )
    let service = ServiceDescriptor(
      documentation: "Documentation for ServiceA",
      name: Name(base: "ServiceA", generatedUpperCase: "ServiceA", generatedLowerCase: "serviceA"),
      namespace: Name(
        base: "namespaceA",
        generatedUpperCase: "NamespaceA",
        generatedLowerCase: "namespaceA"
      ),
      methods: [method]
    )
    let expectedSwift =
      """
<<<<<<< HEAD
      enum NamespaceA {
          enum ServiceA {
              enum Methods {
                  enum MethodA {
                      typealias Input = NamespaceA_ServiceARequest
                      typealias Output = NamespaceA_ServiceAResponse
                      static let descriptor = MethodDescriptor(
=======
      public enum namespaceA {
          public enum ServiceA {
              public enum Methods {
                  public enum MethodA {
                      public typealias Input = NamespaceA_ServiceARequest
                      public typealias Output = NamespaceA_ServiceAResponse
                      public static let descriptor = MethodDescriptor(
>>>>>>> bba613b3
                          service: "namespaceA.ServiceA",
                          method: "MethodA"
                      )
                  }
              }
              public static let methods: [MethodDescriptor] = [
                  Methods.MethodA.descriptor
              ]
<<<<<<< HEAD
              typealias StreamingServiceProtocol = NamespaceA_ServiceAServiceStreamingProtocol
              typealias ServiceProtocol = NamespaceA_ServiceAServiceProtocol
              typealias ClientProtocol = NamespaceA_ServiceAClientProtocol
              typealias Client = NamespaceA_ServiceAClient
=======
              public typealias StreamingServiceProtocol = namespaceA_ServiceAServiceStreamingProtocol
              public typealias ServiceProtocol = namespaceA_ServiceAServiceProtocol
              public typealias ClientProtocol = namespaceA_ServiceAClientProtocol
              public typealias Client = namespaceA_ServiceAClient
>>>>>>> bba613b3
          }
      }
      """

    try self.assertTypealiasTranslation(
      codeGenerationRequest: makeCodeGenerationRequest(services: [service]),
      expectedSwift: expectedSwift,
      client: true,
      server: true,
      accessLevel: .public
    )
  }

  func testTypealiasTranslatorNoMethodsServiceClientAndServer() throws {
    let service = ServiceDescriptor(
      documentation: "Documentation for ServiceA",
      name: Name(base: "ServiceA", generatedUpperCase: "ServiceA", generatedLowerCase: "serviceA"),
      namespace: Name(
        base: "namespaceA",
        generatedUpperCase: "NamespaceA",
        generatedLowerCase: "namespaceA"
      ),
      methods: []
    )
    let expectedSwift =
      """
<<<<<<< HEAD
      enum NamespaceA {
          enum ServiceA {
              enum Methods {}
              static let methods: [MethodDescriptor] = []
              typealias StreamingServiceProtocol = NamespaceA_ServiceAServiceStreamingProtocol
              typealias ServiceProtocol = NamespaceA_ServiceAServiceProtocol
              typealias ClientProtocol = NamespaceA_ServiceAClientProtocol
              typealias Client = NamespaceA_ServiceAClient
=======
      public enum namespaceA {
          public enum ServiceA {
              public enum Methods {}
              public static let methods: [MethodDescriptor] = []
              public typealias StreamingServiceProtocol = namespaceA_ServiceAServiceStreamingProtocol
              public typealias ServiceProtocol = namespaceA_ServiceAServiceProtocol
              public typealias ClientProtocol = namespaceA_ServiceAClientProtocol
              public typealias Client = namespaceA_ServiceAClient
>>>>>>> bba613b3
          }
      }
      """

    try self.assertTypealiasTranslation(
      codeGenerationRequest: makeCodeGenerationRequest(services: [service]),
      expectedSwift: expectedSwift,
      client: true,
      server: true,
      accessLevel: .public
    )
  }

  func testTypealiasTranslatorServer() throws {
    let service = ServiceDescriptor(
      documentation: "Documentation for ServiceA",
      name: Name(base: "ServiceA", generatedUpperCase: "ServiceA", generatedLowerCase: "serviceA"),
      namespace: Name(
        base: "namespaceA",
        generatedUpperCase: "NamespaceA",
        generatedLowerCase: "namespaceA"
      ),
      methods: []
    )
    let expectedSwift =
      """
<<<<<<< HEAD
      enum NamespaceA {
          enum ServiceA {
              enum Methods {}
              static let methods: [MethodDescriptor] = []
              typealias StreamingServiceProtocol = NamespaceA_ServiceAServiceStreamingProtocol
              typealias ServiceProtocol = NamespaceA_ServiceAServiceProtocol
=======
      public enum namespaceA {
          public enum ServiceA {
              public enum Methods {}
              public static let methods: [MethodDescriptor] = []
              public typealias StreamingServiceProtocol = namespaceA_ServiceAServiceStreamingProtocol
              public typealias ServiceProtocol = namespaceA_ServiceAServiceProtocol
>>>>>>> bba613b3
          }
      }
      """

    try self.assertTypealiasTranslation(
      codeGenerationRequest: makeCodeGenerationRequest(services: [service]),
      expectedSwift: expectedSwift,
      client: false,
      server: true,
      accessLevel: .public
    )
  }

  func testTypealiasTranslatorClient() throws {
    let service = ServiceDescriptor(
      documentation: "Documentation for ServiceA",
      name: Name(base: "ServiceA", generatedUpperCase: "ServiceA", generatedLowerCase: "serviceA"),
      namespace: Name(
        base: "namespaceA",
        generatedUpperCase: "NamespaceA",
        generatedLowerCase: "namespaceA"
      ),
      methods: []
    )
    let expectedSwift =
      """
<<<<<<< HEAD
      enum NamespaceA {
          enum ServiceA {
              enum Methods {}
              static let methods: [MethodDescriptor] = []
              typealias ClientProtocol = NamespaceA_ServiceAClientProtocol
              typealias Client = NamespaceA_ServiceAClient
=======
      public enum namespaceA {
          public enum ServiceA {
              public enum Methods {}
              public static let methods: [MethodDescriptor] = []
              public typealias ClientProtocol = namespaceA_ServiceAClientProtocol
              public typealias Client = namespaceA_ServiceAClient
>>>>>>> bba613b3
          }
      }
      """

    try self.assertTypealiasTranslation(
      codeGenerationRequest: makeCodeGenerationRequest(services: [service]),
      expectedSwift: expectedSwift,
      client: true,
      server: false,
      accessLevel: .public
    )
  }

  func testTypealiasTranslatorNoClientNoServer() throws {
    let service = ServiceDescriptor(
      documentation: "Documentation for ServiceA",
      name: Name(base: "ServiceA", generatedUpperCase: "ServiceA", generatedLowerCase: "serviceA"),
      namespace: Name(
        base: "namespaceA",
        generatedUpperCase: "NamespaceA",
        generatedLowerCase: "namespaceA"
      ),
      methods: []
    )
    let expectedSwift =
      """
<<<<<<< HEAD
      enum NamespaceA {
          enum ServiceA {
              enum Methods {}
              static let methods: [MethodDescriptor] = []
=======
      public enum namespaceA {
          public enum ServiceA {
              public enum Methods {}
              public static let methods: [MethodDescriptor] = []
>>>>>>> bba613b3
          }
      }
      """

    try self.assertTypealiasTranslation(
      codeGenerationRequest: makeCodeGenerationRequest(services: [service]),
      expectedSwift: expectedSwift,
      client: false,
      server: false,
      accessLevel: .public
    )
  }

  func testTypealiasTranslatorEmptyNamespace() throws {
    let method = MethodDescriptor(
      documentation: "Documentation for MethodA",
      name: Name(base: "MethodA", generatedUpperCase: "MethodA", generatedLowerCase: "methodA"),
      isInputStreaming: false,
      isOutputStreaming: false,
      inputType: "ServiceARequest",
      outputType: "ServiceAResponse"
    )
    let service = ServiceDescriptor(
      documentation: "Documentation for ServiceA",
      name: Name(base: "ServiceA", generatedUpperCase: "ServiceA", generatedLowerCase: "serviceA"),
      namespace: Name(base: "", generatedUpperCase: "", generatedLowerCase: ""),
      methods: [method]
    )
    let expectedSwift =
      """
      public enum ServiceA {
          public enum Methods {
              public enum MethodA {
                  public typealias Input = ServiceARequest
                  public typealias Output = ServiceAResponse
                  public static let descriptor = MethodDescriptor(
                      service: "ServiceA",
                      method: "MethodA"
                  )
              }
          }
          public static let methods: [MethodDescriptor] = [
              Methods.MethodA.descriptor
          ]
          public typealias StreamingServiceProtocol = ServiceAServiceStreamingProtocol
          public typealias ServiceProtocol = ServiceAServiceProtocol
          public typealias ClientProtocol = ServiceAClientProtocol
          public typealias Client = ServiceAClient
      }
      """

    try self.assertTypealiasTranslation(
      codeGenerationRequest: makeCodeGenerationRequest(services: [service]),
      expectedSwift: expectedSwift,
      client: true,
      server: true,
      accessLevel: .public
    )
  }

  func testTypealiasTranslatorCheckMethodsOrder() throws {
    let methodA = MethodDescriptor(
      documentation: "Documentation for MethodA",
      name: Name(base: "MethodA", generatedUpperCase: "MethodA", generatedLowerCase: "methodA"),
      isInputStreaming: false,
      isOutputStreaming: false,
      inputType: "NamespaceA_ServiceARequest",
      outputType: "NamespaceA_ServiceAResponse"
    )
    let methodB = MethodDescriptor(
      documentation: "Documentation for MethodB",
      name: Name(base: "MethodB", generatedUpperCase: "MethodB", generatedLowerCase: "methodB"),
      isInputStreaming: false,
      isOutputStreaming: false,
      inputType: "NamespaceA_ServiceARequest",
      outputType: "NamespaceA_ServiceAResponse"
    )
    let service = ServiceDescriptor(
      documentation: "Documentation for ServiceA",
      name: Name(base: "ServiceA", generatedUpperCase: "ServiceA", generatedLowerCase: "serviceA"),
      namespace: Name(
        base: "namespaceA",
        generatedUpperCase: "NamespaceA",
        generatedLowerCase: "namespaceA"
      ),
      methods: [methodA, methodB]
    )
    let expectedSwift =
      """
<<<<<<< HEAD
      enum NamespaceA {
          enum ServiceA {
              enum Methods {
                  enum MethodA {
                      typealias Input = NamespaceA_ServiceARequest
                      typealias Output = NamespaceA_ServiceAResponse
                      static let descriptor = MethodDescriptor(
=======
      public enum namespaceA {
          public enum ServiceA {
              public enum Methods {
                  public enum MethodA {
                      public typealias Input = NamespaceA_ServiceARequest
                      public typealias Output = NamespaceA_ServiceAResponse
                      public static let descriptor = MethodDescriptor(
>>>>>>> bba613b3
                          service: "namespaceA.ServiceA",
                          method: "MethodA"
                      )
                  }
                  public enum MethodB {
                      public typealias Input = NamespaceA_ServiceARequest
                      public typealias Output = NamespaceA_ServiceAResponse
                      public static let descriptor = MethodDescriptor(
                          service: "namespaceA.ServiceA",
                          method: "MethodB"
                      )
                  }
              }
              public static let methods: [MethodDescriptor] = [
                  Methods.MethodA.descriptor,
                  Methods.MethodB.descriptor
              ]
<<<<<<< HEAD
              typealias StreamingServiceProtocol = NamespaceA_ServiceAServiceStreamingProtocol
              typealias ServiceProtocol = NamespaceA_ServiceAServiceProtocol
              typealias ClientProtocol = NamespaceA_ServiceAClientProtocol
              typealias Client = NamespaceA_ServiceAClient
=======
              public typealias StreamingServiceProtocol = namespaceA_ServiceAServiceStreamingProtocol
              public typealias ServiceProtocol = namespaceA_ServiceAServiceProtocol
              public typealias ClientProtocol = namespaceA_ServiceAClientProtocol
              public typealias Client = namespaceA_ServiceAClient
>>>>>>> bba613b3
          }
      }
      """

    try self.assertTypealiasTranslation(
      codeGenerationRequest: makeCodeGenerationRequest(services: [service]),
      expectedSwift: expectedSwift,
      client: true,
      server: true,
      accessLevel: .public
    )
  }

  func testTypealiasTranslatorNoMethodsService() throws {
    let service = ServiceDescriptor(
      documentation: "Documentation for ServiceA",
      name: Name(base: "ServiceA", generatedUpperCase: "ServiceA", generatedLowerCase: "serviceA"),
      namespace: Name(
        base: "namespaceA",
        generatedUpperCase: "NamespaceA",
        generatedLowerCase: "namespaceA"
      ),
      methods: []
    )
    let expectedSwift =
      """
<<<<<<< HEAD
      enum NamespaceA {
          enum ServiceA {
              enum Methods {}
              static let methods: [MethodDescriptor] = []
              typealias StreamingServiceProtocol = NamespaceA_ServiceAServiceStreamingProtocol
              typealias ServiceProtocol = NamespaceA_ServiceAServiceProtocol
              typealias ClientProtocol = NamespaceA_ServiceAClientProtocol
              typealias Client = NamespaceA_ServiceAClient
=======
      package enum namespaceA {
          package enum ServiceA {
              package enum Methods {}
              package static let methods: [MethodDescriptor] = []
              package typealias StreamingServiceProtocol = namespaceA_ServiceAServiceStreamingProtocol
              package typealias ServiceProtocol = namespaceA_ServiceAServiceProtocol
              package typealias ClientProtocol = namespaceA_ServiceAClientProtocol
              package typealias Client = namespaceA_ServiceAClient
>>>>>>> bba613b3
          }
      }
      """

    try self.assertTypealiasTranslation(
      codeGenerationRequest: makeCodeGenerationRequest(services: [service]),
      expectedSwift: expectedSwift,
      client: true,
      server: true,
      accessLevel: .package
    )
  }

  func testTypealiasTranslatorServiceAlphabeticalOrder() throws {
    let serviceB = ServiceDescriptor(
      documentation: "Documentation for BService",
      name: Name(base: "BService", generatedUpperCase: "Bservice", generatedLowerCase: "bservice"),
      namespace: Name(
        base: "namespaceA",
        generatedUpperCase: "NamespaceA",
        generatedLowerCase: "namespaceA"
      ),
      methods: []
    )

    let serviceA = ServiceDescriptor(
      documentation: "Documentation for AService",
      name: Name(base: "AService", generatedUpperCase: "Aservice", generatedLowerCase: "aservice"),
      namespace: Name(
        base: "namespaceA",
        generatedUpperCase: "NamespaceA",
        generatedLowerCase: "namespaceA"
      ),
      methods: []
    )

    let expectedSwift =
      """
<<<<<<< HEAD
      enum NamespaceA {
          enum Aservice {
              enum Methods {}
              static let methods: [MethodDescriptor] = []
              typealias StreamingServiceProtocol = NamespaceA_AserviceServiceStreamingProtocol
              typealias ServiceProtocol = NamespaceA_AserviceServiceProtocol
              typealias ClientProtocol = NamespaceA_AserviceClientProtocol
              typealias Client = NamespaceA_AserviceClient
          }
          enum Bservice {
              enum Methods {}
              static let methods: [MethodDescriptor] = []
              typealias StreamingServiceProtocol = NamespaceA_BserviceServiceStreamingProtocol
              typealias ServiceProtocol = NamespaceA_BserviceServiceProtocol
              typealias ClientProtocol = NamespaceA_BserviceClientProtocol
              typealias Client = NamespaceA_BserviceClient
=======
      public enum namespacea {
          public enum AService {
              public enum Methods {}
              public static let methods: [MethodDescriptor] = []
              public typealias StreamingServiceProtocol = namespacea_AServiceServiceStreamingProtocol
              public typealias ServiceProtocol = namespacea_AServiceServiceProtocol
              public typealias ClientProtocol = namespacea_AServiceClientProtocol
              public typealias Client = namespacea_AServiceClient
          }
          public enum BService {
              public enum Methods {}
              public static let methods: [MethodDescriptor] = []
              public typealias StreamingServiceProtocol = namespacea_BServiceServiceStreamingProtocol
              public typealias ServiceProtocol = namespacea_BServiceServiceProtocol
              public typealias ClientProtocol = namespacea_BServiceClientProtocol
              public typealias Client = namespacea_BServiceClient
>>>>>>> bba613b3
          }
      }
      """

    try self.assertTypealiasTranslation(
      codeGenerationRequest: makeCodeGenerationRequest(services: [serviceB, serviceA]),
      expectedSwift: expectedSwift,
      client: true,
      server: true,
      accessLevel: .public
    )
  }

  func testTypealiasTranslatorServiceAlphabeticalOrderNoNamespace() throws {
    let serviceB = ServiceDescriptor(
      documentation: "Documentation for BService",
      name: Name(base: "BService", generatedUpperCase: "BService", generatedLowerCase: "bservice"),
      namespace: Name(base: "", generatedUpperCase: "", generatedLowerCase: ""),
      methods: []
    )

    let serviceA = ServiceDescriptor(
      documentation: "Documentation for AService",
      name: Name(base: "AService", generatedUpperCase: "AService", generatedLowerCase: "aservice"),
      namespace: Name(base: "", generatedUpperCase: "", generatedLowerCase: ""),
      methods: []
    )

    let expectedSwift =
      """
      package enum AService {
          package enum Methods {}
          package static let methods: [MethodDescriptor] = []
          package typealias StreamingServiceProtocol = AServiceServiceStreamingProtocol
          package typealias ServiceProtocol = AServiceServiceProtocol
          package typealias ClientProtocol = AServiceClientProtocol
          package typealias Client = AServiceClient
      }
      package enum BService {
          package enum Methods {}
          package static let methods: [MethodDescriptor] = []
          package typealias StreamingServiceProtocol = BServiceServiceStreamingProtocol
          package typealias ServiceProtocol = BServiceServiceProtocol
          package typealias ClientProtocol = BServiceClientProtocol
          package typealias Client = BServiceClient
      }
      """

    try self.assertTypealiasTranslation(
      codeGenerationRequest: makeCodeGenerationRequest(services: [serviceB, serviceA]),
      expectedSwift: expectedSwift,
      client: true,
      server: true,
      accessLevel: .package
    )
  }

  func testTypealiasTranslatorNamespaceAlphabeticalOrder() throws {
    let serviceB = ServiceDescriptor(
      documentation: "Documentation for BService",
      name: Name(base: "BService", generatedUpperCase: "BService", generatedLowerCase: "bservice"),
      namespace: Name(
        base: "bnamespace",
        generatedUpperCase: "Bnamespace",
        generatedLowerCase: "bnamespace"
      ),
      methods: []
    )

    let serviceA = ServiceDescriptor(
      documentation: "Documentation for AService",
      name: Name(base: "AService", generatedUpperCase: "AService", generatedLowerCase: "aservice"),
      namespace: Name(
        base: "anamespace",
        generatedUpperCase: "Anamespace",
        generatedLowerCase: "anamespace"
      ),
      methods: []
    )

    let expectedSwift =
      """
<<<<<<< HEAD
      enum Anamespace {
          enum AService {
              enum Methods {}
              static let methods: [MethodDescriptor] = []
              typealias StreamingServiceProtocol = Anamespace_AServiceServiceStreamingProtocol
              typealias ServiceProtocol = Anamespace_AServiceServiceProtocol
              typealias ClientProtocol = Anamespace_AServiceClientProtocol
              typealias Client = Anamespace_AServiceClient
          }
      }
      enum Bnamespace {
          enum BService {
              enum Methods {}
              static let methods: [MethodDescriptor] = []
              typealias StreamingServiceProtocol = Bnamespace_BServiceServiceStreamingProtocol
              typealias ServiceProtocol = Bnamespace_BServiceServiceProtocol
              typealias ClientProtocol = Bnamespace_BServiceClientProtocol
              typealias Client = Bnamespace_BServiceClient
=======
      internal enum anamespace {
          internal enum AService {
              internal enum Methods {}
              internal static let methods: [MethodDescriptor] = []
              internal typealias StreamingServiceProtocol = anamespace_AServiceServiceStreamingProtocol
              internal typealias ServiceProtocol = anamespace_AServiceServiceProtocol
              internal typealias ClientProtocol = anamespace_AServiceClientProtocol
              internal typealias Client = anamespace_AServiceClient
          }
      }
      internal enum bnamespace {
          internal enum BService {
              internal enum Methods {}
              internal static let methods: [MethodDescriptor] = []
              internal typealias StreamingServiceProtocol = bnamespace_BServiceServiceStreamingProtocol
              internal typealias ServiceProtocol = bnamespace_BServiceServiceProtocol
              internal typealias ClientProtocol = bnamespace_BServiceClientProtocol
              internal typealias Client = bnamespace_BServiceClient
>>>>>>> bba613b3
          }
      }
      """

    try self.assertTypealiasTranslation(
      codeGenerationRequest: makeCodeGenerationRequest(services: [serviceB, serviceA]),
      expectedSwift: expectedSwift,
      client: true,
      server: true,
      accessLevel: .internal
    )
  }

  func testTypealiasTranslatorNamespaceNoNamespaceOrder() throws {
    let serviceA = ServiceDescriptor(
      documentation: "Documentation for AService",
      name: Name(base: "AService", generatedUpperCase: "AService", generatedLowerCase: "aService"),
      namespace: Name(
        base: "anamespace",
        generatedUpperCase: "Anamespace",
        generatedLowerCase: "anamespace"
      ),
      methods: []
    )
    let serviceB = ServiceDescriptor(
      documentation: "Documentation for BService",
      name: Name(base: "BService", generatedUpperCase: "BService", generatedLowerCase: "bService"),
      namespace: Name(base: "", generatedUpperCase: "", generatedLowerCase: ""),
      methods: []
    )
    let expectedSwift =
      """
      public enum BService {
          public enum Methods {}
          public static let methods: [MethodDescriptor] = []
          public typealias StreamingServiceProtocol = BServiceServiceStreamingProtocol
          public typealias ServiceProtocol = BServiceServiceProtocol
          public typealias ClientProtocol = BServiceClientProtocol
          public typealias Client = BServiceClient
      }
<<<<<<< HEAD
      enum Anamespace {
          enum AService {
              enum Methods {}
              static let methods: [MethodDescriptor] = []
              typealias StreamingServiceProtocol = Anamespace_AServiceServiceStreamingProtocol
              typealias ServiceProtocol = Anamespace_AServiceServiceProtocol
              typealias ClientProtocol = Anamespace_AServiceClientProtocol
              typealias Client = Anamespace_AServiceClient
=======
      public enum anamespace {
          public enum AService {
              public enum Methods {}
              public static let methods: [MethodDescriptor] = []
              public typealias StreamingServiceProtocol = anamespace_AServiceServiceStreamingProtocol
              public typealias ServiceProtocol = anamespace_AServiceServiceProtocol
              public typealias ClientProtocol = anamespace_AServiceClientProtocol
              public typealias Client = anamespace_AServiceClient
>>>>>>> bba613b3
          }
      }
      """

    try self.assertTypealiasTranslation(
      codeGenerationRequest: makeCodeGenerationRequest(services: [serviceA, serviceB]),
      expectedSwift: expectedSwift,
      client: true,
      server: true,
      accessLevel: .public
    )
  }
}

extension TypealiasTranslatorSnippetBasedTests {
  private func assertTypealiasTranslation(
    codeGenerationRequest: CodeGenerationRequest,
    expectedSwift: String,
    client: Bool,
    server: Bool,
    accessLevel: SourceGenerator.Configuration.AccessLevel
  ) throws {
    let translator = TypealiasTranslator(client: client, server: server, accessLevel: accessLevel)
    let codeBlocks = try translator.translate(from: codeGenerationRequest)
    let renderer = TextBasedRenderer.default
    renderer.renderCodeBlocks(codeBlocks)
    let contents = renderer.renderedContents()
    try XCTAssertEqualWithDiff(contents, expectedSwift)
  }
}

#endif  // os(macOS) || os(Linux)<|MERGE_RESOLUTION|>--- conflicted
+++ resolved
@@ -46,23 +46,13 @@
     )
     let expectedSwift =
       """
-<<<<<<< HEAD
-      enum NamespaceA {
-          enum ServiceA {
-              enum Methods {
-                  enum MethodA {
-                      typealias Input = NamespaceA_ServiceARequest
-                      typealias Output = NamespaceA_ServiceAResponse
-                      static let descriptor = MethodDescriptor(
-=======
-      public enum namespaceA {
+      public enum NamespaceA {
           public enum ServiceA {
               public enum Methods {
                   public enum MethodA {
                       public typealias Input = NamespaceA_ServiceARequest
                       public typealias Output = NamespaceA_ServiceAResponse
                       public static let descriptor = MethodDescriptor(
->>>>>>> bba613b3
                           service: "namespaceA.ServiceA",
                           method: "MethodA"
                       )
@@ -71,17 +61,10 @@
               public static let methods: [MethodDescriptor] = [
                   Methods.MethodA.descriptor
               ]
-<<<<<<< HEAD
-              typealias StreamingServiceProtocol = NamespaceA_ServiceAServiceStreamingProtocol
-              typealias ServiceProtocol = NamespaceA_ServiceAServiceProtocol
-              typealias ClientProtocol = NamespaceA_ServiceAClientProtocol
-              typealias Client = NamespaceA_ServiceAClient
-=======
-              public typealias StreamingServiceProtocol = namespaceA_ServiceAServiceStreamingProtocol
-              public typealias ServiceProtocol = namespaceA_ServiceAServiceProtocol
-              public typealias ClientProtocol = namespaceA_ServiceAClientProtocol
-              public typealias Client = namespaceA_ServiceAClient
->>>>>>> bba613b3
+              public typealias StreamingServiceProtocol = NamespaceA_ServiceAServiceStreamingProtocol
+              public typealias ServiceProtocol = NamespaceA_ServiceAServiceProtocol
+              public typealias ClientProtocol = NamespaceA_ServiceAClientProtocol
+              public typealias Client = NamespaceA_ServiceAClient
           }
       }
       """
@@ -108,25 +91,14 @@
     )
     let expectedSwift =
       """
-<<<<<<< HEAD
-      enum NamespaceA {
-          enum ServiceA {
-              enum Methods {}
-              static let methods: [MethodDescriptor] = []
-              typealias StreamingServiceProtocol = NamespaceA_ServiceAServiceStreamingProtocol
-              typealias ServiceProtocol = NamespaceA_ServiceAServiceProtocol
-              typealias ClientProtocol = NamespaceA_ServiceAClientProtocol
-              typealias Client = NamespaceA_ServiceAClient
-=======
-      public enum namespaceA {
+      public enum NamespaceA {
           public enum ServiceA {
               public enum Methods {}
               public static let methods: [MethodDescriptor] = []
-              public typealias StreamingServiceProtocol = namespaceA_ServiceAServiceStreamingProtocol
-              public typealias ServiceProtocol = namespaceA_ServiceAServiceProtocol
-              public typealias ClientProtocol = namespaceA_ServiceAClientProtocol
-              public typealias Client = namespaceA_ServiceAClient
->>>>>>> bba613b3
+              public typealias StreamingServiceProtocol = NamespaceA_ServiceAServiceStreamingProtocol
+              public typealias ServiceProtocol = NamespaceA_ServiceAServiceProtocol
+              public typealias ClientProtocol = NamespaceA_ServiceAClientProtocol
+              public typealias Client = NamespaceA_ServiceAClient
           }
       }
       """
@@ -153,21 +125,12 @@
     )
     let expectedSwift =
       """
-<<<<<<< HEAD
-      enum NamespaceA {
-          enum ServiceA {
-              enum Methods {}
-              static let methods: [MethodDescriptor] = []
-              typealias StreamingServiceProtocol = NamespaceA_ServiceAServiceStreamingProtocol
-              typealias ServiceProtocol = NamespaceA_ServiceAServiceProtocol
-=======
-      public enum namespaceA {
+      public enum NamespaceA {
           public enum ServiceA {
               public enum Methods {}
               public static let methods: [MethodDescriptor] = []
-              public typealias StreamingServiceProtocol = namespaceA_ServiceAServiceStreamingProtocol
-              public typealias ServiceProtocol = namespaceA_ServiceAServiceProtocol
->>>>>>> bba613b3
+              public typealias StreamingServiceProtocol = NamespaceA_ServiceAServiceStreamingProtocol
+              public typealias ServiceProtocol = NamespaceA_ServiceAServiceProtocol
           }
       }
       """
@@ -194,21 +157,12 @@
     )
     let expectedSwift =
       """
-<<<<<<< HEAD
-      enum NamespaceA {
-          enum ServiceA {
-              enum Methods {}
-              static let methods: [MethodDescriptor] = []
-              typealias ClientProtocol = NamespaceA_ServiceAClientProtocol
-              typealias Client = NamespaceA_ServiceAClient
-=======
-      public enum namespaceA {
+      public enum NamespaceA {
           public enum ServiceA {
               public enum Methods {}
               public static let methods: [MethodDescriptor] = []
-              public typealias ClientProtocol = namespaceA_ServiceAClientProtocol
-              public typealias Client = namespaceA_ServiceAClient
->>>>>>> bba613b3
+              public typealias ClientProtocol = NamespaceA_ServiceAClientProtocol
+              public typealias Client = NamespaceA_ServiceAClient
           }
       }
       """
@@ -235,17 +189,10 @@
     )
     let expectedSwift =
       """
-<<<<<<< HEAD
-      enum NamespaceA {
-          enum ServiceA {
-              enum Methods {}
-              static let methods: [MethodDescriptor] = []
-=======
-      public enum namespaceA {
+      public enum NamespaceA {
           public enum ServiceA {
               public enum Methods {}
               public static let methods: [MethodDescriptor] = []
->>>>>>> bba613b3
           }
       }
       """
@@ -335,23 +282,13 @@
     )
     let expectedSwift =
       """
-<<<<<<< HEAD
-      enum NamespaceA {
-          enum ServiceA {
-              enum Methods {
-                  enum MethodA {
-                      typealias Input = NamespaceA_ServiceARequest
-                      typealias Output = NamespaceA_ServiceAResponse
-                      static let descriptor = MethodDescriptor(
-=======
-      public enum namespaceA {
+      public enum NamespaceA {
           public enum ServiceA {
               public enum Methods {
                   public enum MethodA {
                       public typealias Input = NamespaceA_ServiceARequest
                       public typealias Output = NamespaceA_ServiceAResponse
                       public static let descriptor = MethodDescriptor(
->>>>>>> bba613b3
                           service: "namespaceA.ServiceA",
                           method: "MethodA"
                       )
@@ -369,17 +306,10 @@
                   Methods.MethodA.descriptor,
                   Methods.MethodB.descriptor
               ]
-<<<<<<< HEAD
-              typealias StreamingServiceProtocol = NamespaceA_ServiceAServiceStreamingProtocol
-              typealias ServiceProtocol = NamespaceA_ServiceAServiceProtocol
-              typealias ClientProtocol = NamespaceA_ServiceAClientProtocol
-              typealias Client = NamespaceA_ServiceAClient
-=======
-              public typealias StreamingServiceProtocol = namespaceA_ServiceAServiceStreamingProtocol
-              public typealias ServiceProtocol = namespaceA_ServiceAServiceProtocol
-              public typealias ClientProtocol = namespaceA_ServiceAClientProtocol
-              public typealias Client = namespaceA_ServiceAClient
->>>>>>> bba613b3
+              public typealias StreamingServiceProtocol = NamespaceA_ServiceAServiceStreamingProtocol
+              public typealias ServiceProtocol = NamespaceA_ServiceAServiceProtocol
+              public typealias ClientProtocol = NamespaceA_ServiceAClientProtocol
+              public typealias Client = NamespaceA_ServiceAClient
           }
       }
       """
@@ -406,25 +336,14 @@
     )
     let expectedSwift =
       """
-<<<<<<< HEAD
-      enum NamespaceA {
-          enum ServiceA {
-              enum Methods {}
-              static let methods: [MethodDescriptor] = []
-              typealias StreamingServiceProtocol = NamespaceA_ServiceAServiceStreamingProtocol
-              typealias ServiceProtocol = NamespaceA_ServiceAServiceProtocol
-              typealias ClientProtocol = NamespaceA_ServiceAClientProtocol
-              typealias Client = NamespaceA_ServiceAClient
-=======
-      package enum namespaceA {
+      package enum NamespaceA {
           package enum ServiceA {
               package enum Methods {}
               package static let methods: [MethodDescriptor] = []
-              package typealias StreamingServiceProtocol = namespaceA_ServiceAServiceStreamingProtocol
-              package typealias ServiceProtocol = namespaceA_ServiceAServiceProtocol
-              package typealias ClientProtocol = namespaceA_ServiceAClientProtocol
-              package typealias Client = namespaceA_ServiceAClient
->>>>>>> bba613b3
+              package typealias StreamingServiceProtocol = NamespaceA_ServiceAServiceStreamingProtocol
+              package typealias ServiceProtocol = NamespaceA_ServiceAServiceProtocol
+              package typealias ClientProtocol = NamespaceA_ServiceAClientProtocol
+              package typealias Client = NamespaceA_ServiceAClient
           }
       }
       """
@@ -463,41 +382,22 @@
 
     let expectedSwift =
       """
-<<<<<<< HEAD
-      enum NamespaceA {
-          enum Aservice {
-              enum Methods {}
-              static let methods: [MethodDescriptor] = []
-              typealias StreamingServiceProtocol = NamespaceA_AserviceServiceStreamingProtocol
-              typealias ServiceProtocol = NamespaceA_AserviceServiceProtocol
-              typealias ClientProtocol = NamespaceA_AserviceClientProtocol
-              typealias Client = NamespaceA_AserviceClient
-          }
-          enum Bservice {
-              enum Methods {}
-              static let methods: [MethodDescriptor] = []
-              typealias StreamingServiceProtocol = NamespaceA_BserviceServiceStreamingProtocol
-              typealias ServiceProtocol = NamespaceA_BserviceServiceProtocol
-              typealias ClientProtocol = NamespaceA_BserviceClientProtocol
-              typealias Client = NamespaceA_BserviceClient
-=======
-      public enum namespacea {
-          public enum AService {
-              public enum Methods {}
-              public static let methods: [MethodDescriptor] = []
-              public typealias StreamingServiceProtocol = namespacea_AServiceServiceStreamingProtocol
-              public typealias ServiceProtocol = namespacea_AServiceServiceProtocol
-              public typealias ClientProtocol = namespacea_AServiceClientProtocol
-              public typealias Client = namespacea_AServiceClient
-          }
-          public enum BService {
-              public enum Methods {}
-              public static let methods: [MethodDescriptor] = []
-              public typealias StreamingServiceProtocol = namespacea_BServiceServiceStreamingProtocol
-              public typealias ServiceProtocol = namespacea_BServiceServiceProtocol
-              public typealias ClientProtocol = namespacea_BServiceClientProtocol
-              public typealias Client = namespacea_BServiceClient
->>>>>>> bba613b3
+      public enum NamespaceA {
+          public enum Aservice {
+              public enum Methods {}
+              public static let methods: [MethodDescriptor] = []
+              public typealias StreamingServiceProtocol = NamespaceA_AserviceServiceStreamingProtocol
+              public typealias ServiceProtocol = NamespaceA_AserviceServiceProtocol
+              public typealias ClientProtocol = NamespaceA_AserviceClientProtocol
+              public typealias Client = NamespaceA_AserviceClient
+          }
+          public enum Bservice {
+              public enum Methods {}
+              public static let methods: [MethodDescriptor] = []
+              public typealias StreamingServiceProtocol = NamespaceA_BserviceServiceStreamingProtocol
+              public typealias ServiceProtocol = NamespaceA_BserviceServiceProtocol
+              public typealias ClientProtocol = NamespaceA_BserviceClientProtocol
+              public typealias Client = NamespaceA_BserviceClient
           }
       }
       """
@@ -580,45 +480,24 @@
 
     let expectedSwift =
       """
-<<<<<<< HEAD
-      enum Anamespace {
-          enum AService {
-              enum Methods {}
-              static let methods: [MethodDescriptor] = []
-              typealias StreamingServiceProtocol = Anamespace_AServiceServiceStreamingProtocol
-              typealias ServiceProtocol = Anamespace_AServiceServiceProtocol
-              typealias ClientProtocol = Anamespace_AServiceClientProtocol
-              typealias Client = Anamespace_AServiceClient
-          }
-      }
-      enum Bnamespace {
-          enum BService {
-              enum Methods {}
-              static let methods: [MethodDescriptor] = []
-              typealias StreamingServiceProtocol = Bnamespace_BServiceServiceStreamingProtocol
-              typealias ServiceProtocol = Bnamespace_BServiceServiceProtocol
-              typealias ClientProtocol = Bnamespace_BServiceClientProtocol
-              typealias Client = Bnamespace_BServiceClient
-=======
-      internal enum anamespace {
+      internal enum Anamespace {
           internal enum AService {
               internal enum Methods {}
               internal static let methods: [MethodDescriptor] = []
-              internal typealias StreamingServiceProtocol = anamespace_AServiceServiceStreamingProtocol
-              internal typealias ServiceProtocol = anamespace_AServiceServiceProtocol
-              internal typealias ClientProtocol = anamespace_AServiceClientProtocol
-              internal typealias Client = anamespace_AServiceClient
-          }
-      }
-      internal enum bnamespace {
+              internal typealias StreamingServiceProtocol = Anamespace_AServiceServiceStreamingProtocol
+              internal typealias ServiceProtocol = Anamespace_AServiceServiceProtocol
+              internal typealias ClientProtocol = Anamespace_AServiceClientProtocol
+              internal typealias Client = Anamespace_AServiceClient
+          }
+      }
+      internal enum Bnamespace {
           internal enum BService {
               internal enum Methods {}
               internal static let methods: [MethodDescriptor] = []
-              internal typealias StreamingServiceProtocol = bnamespace_BServiceServiceStreamingProtocol
-              internal typealias ServiceProtocol = bnamespace_BServiceServiceProtocol
-              internal typealias ClientProtocol = bnamespace_BServiceClientProtocol
-              internal typealias Client = bnamespace_BServiceClient
->>>>>>> bba613b3
+              internal typealias StreamingServiceProtocol = Bnamespace_BServiceServiceStreamingProtocol
+              internal typealias ServiceProtocol = Bnamespace_BServiceServiceProtocol
+              internal typealias ClientProtocol = Bnamespace_BServiceClientProtocol
+              internal typealias Client = Bnamespace_BServiceClient
           }
       }
       """
@@ -659,25 +538,14 @@
           public typealias ClientProtocol = BServiceClientProtocol
           public typealias Client = BServiceClient
       }
-<<<<<<< HEAD
-      enum Anamespace {
-          enum AService {
-              enum Methods {}
-              static let methods: [MethodDescriptor] = []
-              typealias StreamingServiceProtocol = Anamespace_AServiceServiceStreamingProtocol
-              typealias ServiceProtocol = Anamespace_AServiceServiceProtocol
-              typealias ClientProtocol = Anamespace_AServiceClientProtocol
-              typealias Client = Anamespace_AServiceClient
-=======
-      public enum anamespace {
+      public enum Anamespace {
           public enum AService {
               public enum Methods {}
               public static let methods: [MethodDescriptor] = []
-              public typealias StreamingServiceProtocol = anamespace_AServiceServiceStreamingProtocol
-              public typealias ServiceProtocol = anamespace_AServiceServiceProtocol
-              public typealias ClientProtocol = anamespace_AServiceClientProtocol
-              public typealias Client = anamespace_AServiceClient
->>>>>>> bba613b3
+              public typealias StreamingServiceProtocol = Anamespace_AServiceServiceStreamingProtocol
+              public typealias ServiceProtocol = Anamespace_AServiceServiceProtocol
+              public typealias ClientProtocol = Anamespace_AServiceClientProtocol
+              public typealias Client = Anamespace_AServiceClient
           }
       }
       """
