/*
 * Copyright 2023, gRPC Authors All rights reserved.
 *
 * Licensed under the Apache License, Version 2.0 (the "License");
 * you may not use this file except in compliance with the License.
 * You may obtain a copy of the License at
 *
 *     http://www.apache.org/licenses/LICENSE-2.0
 *
 * Unless required by applicable law or agreed to in writing, software
 * distributed under the License is distributed on an "AS IS" BASIS,
 * WITHOUT WARRANTIES OR CONDITIONS OF ANY KIND, either express or implied.
 * See the License for the specific language governing permissions and
 * limitations under the License.
 */

#if os(macOS) || os(Linux)  // swift-format doesn't like canImport(Foundation.Process)

import XCTest

@testable import GRPCCodeGen

final class TypealiasTranslatorSnippetBasedTests: XCTestCase {
  typealias MethodDescriptor = GRPCCodeGen.CodeGenerationRequest.ServiceDescriptor.MethodDescriptor
  typealias ServiceDescriptor = GRPCCodeGen.CodeGenerationRequest.ServiceDescriptor

  func testTypealiasTranslator() throws {
    let method = MethodDescriptor(
      documentation: "Documentation for MethodA",
      name: "MethodA",
      isInputStreaming: false,
      isOutputStreaming: false,
      inputType: "NamespaceA_ServiceARequest",
      outputType: "NamespaceA_ServiceAResponse"
    )
    let service = ServiceDescriptor(
      documentation: "Documentation for ServiceA",
      name: "ServiceA",
      namespace: "namespaceA",
      methods: [method]
    )
    let expectedSwift =
      """
      public enum namespaceA {
          public enum ServiceA {
              public enum Methods {
                  public enum MethodA {
                      public typealias Input = NamespaceA_ServiceARequest
                      public typealias Output = NamespaceA_ServiceAResponse
                      public static let descriptor = MethodDescriptor(
                          service: "namespaceA.ServiceA",
                          method: "MethodA"
                      )
                  }
              }
              public static let methods: [MethodDescriptor] = [
                  Methods.MethodA.descriptor
              ]
              public typealias StreamingServiceProtocol = namespaceA_ServiceAServiceStreamingProtocol
              public typealias ServiceProtocol = namespaceA_ServiceAServiceProtocol
              public typealias ClientProtocol = namespaceA_ServiceAClientProtocol
              public typealias Client = namespaceA_ServiceAClient
          }
      }
      """

    try self.assertTypealiasTranslation(
      codeGenerationRequest: makeCodeGenerationRequest(services: [service]),
      expectedSwift: expectedSwift,
      client: true,
      server: true,
      accessLevel: .public
    )
  }

  func testTypealiasTranslatorNoMethodsServiceClientAndServer() throws {
    let service = ServiceDescriptor(
      documentation: "Documentation for ServiceA",
      name: "ServiceA",
      namespace: "namespaceA",
      methods: []
    )
    let expectedSwift =
      """
      public enum namespaceA {
          public enum ServiceA {
              public enum Methods {}
              public static let methods: [MethodDescriptor] = []
              public typealias StreamingServiceProtocol = namespaceA_ServiceAServiceStreamingProtocol
              public typealias ServiceProtocol = namespaceA_ServiceAServiceProtocol
              public typealias ClientProtocol = namespaceA_ServiceAClientProtocol
              public typealias Client = namespaceA_ServiceAClient
          }
      }
      """

    try self.assertTypealiasTranslation(
      codeGenerationRequest: makeCodeGenerationRequest(services: [service]),
      expectedSwift: expectedSwift,
      client: true,
      server: true,
      accessLevel: .public
    )
  }

  func testTypealiasTranslatorServer() throws {
    let service = ServiceDescriptor(
      documentation: "Documentation for ServiceA",
      name: "ServiceA",
      namespace: "namespaceA",
      methods: []
    )
    let expectedSwift =
      """
      public enum namespaceA {
          public enum ServiceA {
              public enum Methods {}
              public static let methods: [MethodDescriptor] = []
              public typealias StreamingServiceProtocol = namespaceA_ServiceAServiceStreamingProtocol
              public typealias ServiceProtocol = namespaceA_ServiceAServiceProtocol
          }
      }
      """

    try self.assertTypealiasTranslation(
      codeGenerationRequest: makeCodeGenerationRequest(services: [service]),
      expectedSwift: expectedSwift,
      client: false,
      server: true,
      accessLevel: .public
    )
  }

  func testTypealiasTranslatorClient() throws {
    let service = ServiceDescriptor(
      documentation: "Documentation for ServiceA",
      name: "ServiceA",
      namespace: "namespaceA",
      methods: []
    )
    let expectedSwift =
      """
      public enum namespaceA {
          public enum ServiceA {
              public enum Methods {}
              public static let methods: [MethodDescriptor] = []
              public typealias ClientProtocol = namespaceA_ServiceAClientProtocol
              public typealias Client = namespaceA_ServiceAClient
          }
      }
      """

    try self.assertTypealiasTranslation(
      codeGenerationRequest: makeCodeGenerationRequest(services: [service]),
      expectedSwift: expectedSwift,
      client: true,
      server: false,
      accessLevel: .public
    )
  }

  func testTypealiasTranslatorNoClientNoServer() throws {
    let service = ServiceDescriptor(
      documentation: "Documentation for ServiceA",
      name: "ServiceA",
      namespace: "namespaceA",
      methods: []
    )
    let expectedSwift =
      """
      public enum namespaceA {
          public enum ServiceA {
              public enum Methods {}
              public static let methods: [MethodDescriptor] = []
          }
      }
      """

    try self.assertTypealiasTranslation(
      codeGenerationRequest: makeCodeGenerationRequest(services: [service]),
      expectedSwift: expectedSwift,
      client: false,
      server: false,
      accessLevel: .public
    )
  }

  func testTypealiasTranslatorEmptyNamespace() throws {
    let method = MethodDescriptor(
      documentation: "Documentation for MethodA",
      name: "MethodA",
      isInputStreaming: false,
      isOutputStreaming: false,
      inputType: "ServiceARequest",
      outputType: "ServiceAResponse"
    )
    let service = ServiceDescriptor(
      documentation: "Documentation for ServiceA",
      name: "ServiceA",
      namespace: "",
      methods: [method]
    )
    let expectedSwift =
      """
      public enum ServiceA {
          public enum Methods {
              public enum MethodA {
                  public typealias Input = ServiceARequest
                  public typealias Output = ServiceAResponse
                  public static let descriptor = MethodDescriptor(
                      service: "ServiceA",
                      method: "MethodA"
                  )
              }
          }
          public static let methods: [MethodDescriptor] = [
              Methods.MethodA.descriptor
          ]
          public typealias StreamingServiceProtocol = ServiceAServiceStreamingProtocol
          public typealias ServiceProtocol = ServiceAServiceProtocol
          public typealias ClientProtocol = ServiceAClientProtocol
          public typealias Client = ServiceAClient
      }
      """

    try self.assertTypealiasTranslation(
      codeGenerationRequest: makeCodeGenerationRequest(services: [service]),
      expectedSwift: expectedSwift,
      client: true,
      server: true,
      accessLevel: .public
    )
  }

  func testTypealiasTranslatorCheckMethodsOrder() throws {
    let methodA = MethodDescriptor(
      documentation: "Documentation for MethodA",
      name: "MethodA",
      isInputStreaming: false,
      isOutputStreaming: false,
      inputType: "NamespaceA_ServiceARequest",
      outputType: "NamespaceA_ServiceAResponse"
    )
    let methodB = MethodDescriptor(
      documentation: "Documentation for MethodB",
      name: "MethodB",
      isInputStreaming: false,
      isOutputStreaming: false,
      inputType: "NamespaceA_ServiceARequest",
      outputType: "NamespaceA_ServiceAResponse"
    )
    let service = ServiceDescriptor(
      documentation: "Documentation for ServiceA",
      name: "ServiceA",
      namespace: "namespaceA",
      methods: [methodA, methodB]
    )
    let expectedSwift =
      """
      public enum namespaceA {
          public enum ServiceA {
              public enum Methods {
                  public enum MethodA {
                      public typealias Input = NamespaceA_ServiceARequest
                      public typealias Output = NamespaceA_ServiceAResponse
                      public static let descriptor = MethodDescriptor(
                          service: "namespaceA.ServiceA",
                          method: "MethodA"
                      )
                  }
                  public enum MethodB {
                      public typealias Input = NamespaceA_ServiceARequest
                      public typealias Output = NamespaceA_ServiceAResponse
                      public static let descriptor = MethodDescriptor(
                          service: "namespaceA.ServiceA",
                          method: "MethodB"
                      )
                  }
              }
              public static let methods: [MethodDescriptor] = [
                  Methods.MethodA.descriptor,
                  Methods.MethodB.descriptor
              ]
              public typealias StreamingServiceProtocol = namespaceA_ServiceAServiceStreamingProtocol
              public typealias ServiceProtocol = namespaceA_ServiceAServiceProtocol
              public typealias ClientProtocol = namespaceA_ServiceAClientProtocol
              public typealias Client = namespaceA_ServiceAClient
          }
      }
      """

    try self.assertTypealiasTranslation(
      codeGenerationRequest: makeCodeGenerationRequest(services: [service]),
      expectedSwift: expectedSwift,
      client: true,
      server: true,
      accessLevel: .public
    )
  }

  func testTypealiasTranslatorNoMethodsService() throws {
    let service = ServiceDescriptor(
      documentation: "Documentation for ServiceA",
      name: "ServiceA",
      namespace: "namespaceA",
      methods: []
    )
    let expectedSwift =
      """
      package enum namespaceA {
          package enum ServiceA {
              package enum Methods {}
              package static let methods: [MethodDescriptor] = []
              package typealias StreamingServiceProtocol = namespaceA_ServiceAServiceStreamingProtocol
              package typealias ServiceProtocol = namespaceA_ServiceAServiceProtocol
              package typealias ClientProtocol = namespaceA_ServiceAClientProtocol
              package typealias Client = namespaceA_ServiceAClient
          }
      }
      """

    try self.assertTypealiasTranslation(
      codeGenerationRequest: makeCodeGenerationRequest(services: [service]),
      expectedSwift: expectedSwift,
      client: true,
      server: true,
      accessLevel: .package
    )
  }

  func testTypealiasTranslatorServiceAlphabeticalOrder() throws {
    let serviceB = ServiceDescriptor(
      documentation: "Documentation for BService",
      name: "BService",
      namespace: "namespacea",
      methods: []
    )

    let serviceA = ServiceDescriptor(
      documentation: "Documentation for AService",
      name: "AService",
      namespace: "namespacea",
      methods: []
    )

    let expectedSwift =
      """
      public enum namespacea {
          public enum AService {
              public enum Methods {}
              public static let methods: [MethodDescriptor] = []
              public typealias StreamingServiceProtocol = namespacea_AServiceServiceStreamingProtocol
              public typealias ServiceProtocol = namespacea_AServiceServiceProtocol
              public typealias ClientProtocol = namespacea_AServiceClientProtocol
              public typealias Client = namespacea_AServiceClient
          }
          public enum BService {
              public enum Methods {}
              public static let methods: [MethodDescriptor] = []
              public typealias StreamingServiceProtocol = namespacea_BServiceServiceStreamingProtocol
              public typealias ServiceProtocol = namespacea_BServiceServiceProtocol
              public typealias ClientProtocol = namespacea_BServiceClientProtocol
              public typealias Client = namespacea_BServiceClient
          }
      }
      """

    try self.assertTypealiasTranslation(
      codeGenerationRequest: makeCodeGenerationRequest(services: [serviceB, serviceA]),
      expectedSwift: expectedSwift,
      client: true,
      server: true,
      accessLevel: .public
    )
  }

  func testTypealiasTranslatorServiceAlphabeticalOrderNoNamespace() throws {
    let serviceB = ServiceDescriptor(
      documentation: "Documentation for BService",
      name: "BService",
      namespace: "",
      methods: []
    )

    let serviceA = ServiceDescriptor(
      documentation: "Documentation for AService",
      name: "AService",
      namespace: "",
      methods: []
    )

    let expectedSwift =
      """
      package enum AService {
          package enum Methods {}
          package static let methods: [MethodDescriptor] = []
          package typealias StreamingServiceProtocol = AServiceServiceStreamingProtocol
          package typealias ServiceProtocol = AServiceServiceProtocol
          package typealias ClientProtocol = AServiceClientProtocol
          package typealias Client = AServiceClient
      }
      package enum BService {
          package enum Methods {}
          package static let methods: [MethodDescriptor] = []
          package typealias StreamingServiceProtocol = BServiceServiceStreamingProtocol
          package typealias ServiceProtocol = BServiceServiceProtocol
          package typealias ClientProtocol = BServiceClientProtocol
          package typealias Client = BServiceClient
      }
      """

    try self.assertTypealiasTranslation(
      codeGenerationRequest: makeCodeGenerationRequest(services: [serviceB, serviceA]),
      expectedSwift: expectedSwift,
      client: true,
      server: true,
      accessLevel: .package
    )
  }

  func testTypealiasTranslatorNamespaceAlphabeticalOrder() throws {
    let serviceB = ServiceDescriptor(
      documentation: "Documentation for BService",
      name: "BService",
      namespace: "bnamespace",
      methods: []
    )

    let serviceA = ServiceDescriptor(
      documentation: "Documentation for AService",
      name: "AService",
      namespace: "anamespace",
      methods: []
    )

    let expectedSwift =
      """
      internal enum anamespace {
          internal enum AService {
              internal enum Methods {}
              internal static let methods: [MethodDescriptor] = []
              internal typealias StreamingServiceProtocol = anamespace_AServiceServiceStreamingProtocol
              internal typealias ServiceProtocol = anamespace_AServiceServiceProtocol
              internal typealias ClientProtocol = anamespace_AServiceClientProtocol
              internal typealias Client = anamespace_AServiceClient
          }
      }
      internal enum bnamespace {
          internal enum BService {
              internal enum Methods {}
              internal static let methods: [MethodDescriptor] = []
              internal typealias StreamingServiceProtocol = bnamespace_BServiceServiceStreamingProtocol
              internal typealias ServiceProtocol = bnamespace_BServiceServiceProtocol
              internal typealias ClientProtocol = bnamespace_BServiceClientProtocol
              internal typealias Client = bnamespace_BServiceClient
          }
      }
      """

    try self.assertTypealiasTranslation(
      codeGenerationRequest: makeCodeGenerationRequest(services: [serviceB, serviceA]),
      expectedSwift: expectedSwift,
      client: true,
      server: true,
      accessLevel: .internal
    )
  }

  func testTypealiasTranslatorNamespaceNoNamespaceOrder() throws {
    let serviceA = ServiceDescriptor(
      documentation: "Documentation for AService",
      name: "AService",
      namespace: "anamespace",
      methods: []
    )
    let serviceB = ServiceDescriptor(
      documentation: "Documentation for BService",
      name: "BService",
      namespace: "",
      methods: []
    )
    let expectedSwift =
      """
      public enum BService {
          public enum Methods {}
          public static let methods: [MethodDescriptor] = []
          public typealias StreamingServiceProtocol = BServiceServiceStreamingProtocol
          public typealias ServiceProtocol = BServiceServiceProtocol
          public typealias ClientProtocol = BServiceClientProtocol
          public typealias Client = BServiceClient
      }
      public enum anamespace {
          public enum AService {
              public enum Methods {}
              public static let methods: [MethodDescriptor] = []
              public typealias StreamingServiceProtocol = anamespace_AServiceServiceStreamingProtocol
              public typealias ServiceProtocol = anamespace_AServiceServiceProtocol
              public typealias ClientProtocol = anamespace_AServiceClientProtocol
              public typealias Client = anamespace_AServiceClient
          }
      }
      """

    try self.assertTypealiasTranslation(
      codeGenerationRequest: makeCodeGenerationRequest(services: [serviceA, serviceB]),
      expectedSwift: expectedSwift,
      client: true,
      server: true,
      accessLevel: .public
    )
  }
<<<<<<< HEAD

  func testTypealiasTranslatorSameNameServicesNoNamespaceError() throws {
    let serviceA = ServiceDescriptor(
      documentation: "Documentation for AService",
      name: "AService",
      namespace: "",
      methods: []
    )

    let codeGenerationRequest = makeCodeGenerationRequest(services: [serviceA, serviceA])
    let translator = TypealiasTranslator(client: true, server: true, accessLevel: .public)
    XCTAssertThrowsError(
      ofType: CodeGenError.self,
      try translator.translate(from: codeGenerationRequest)
    ) {
      error in
      XCTAssertEqual(
        error as CodeGenError,
        CodeGenError(
          code: .nonUniqueServiceName,
          message: """
            Services in an empty namespace must have unique names. \
            AService is used as a name for multiple services without namespaces.
            """
        )
      )
    }
  }

  func testTypealiasTranslatorSameNameServicesSameNamespaceError() throws {
    let serviceA = ServiceDescriptor(
      documentation: "Documentation for AService",
      name: "AService",
      namespace: "namespacea",
      methods: []
    )

    let codeGenerationRequest = makeCodeGenerationRequest(services: [serviceA, serviceA])
    let translator = TypealiasTranslator(client: true, server: true, accessLevel: .public)
    XCTAssertThrowsError(
      ofType: CodeGenError.self,
      try translator.translate(from: codeGenerationRequest)
    ) {
      error in
      XCTAssertEqual(
        error as CodeGenError,
        CodeGenError(
          code: .nonUniqueServiceName,
          message: """
            Services within the same namespace must have unique names. \
            AService is used as a name for multiple services in the namespacea namespace.
            """
        )
      )
    }
  }

  func testTypealiasTranslatorSameNameMethodsSameServiceError() throws {
    let methodA = MethodDescriptor(
      documentation: "Documentation for MethodA",
      name: "MethodA",
      isInputStreaming: false,
      isOutputStreaming: false,
      inputType: "NamespaceA_ServiceARequest",
      outputType: "NamespaceA_ServiceAResponse"
    )
    let service = ServiceDescriptor(
      documentation: "Documentation for AService",
      name: "AService",
      namespace: "namespacea",
      methods: [methodA, methodA]
    )

    let codeGenerationRequest = makeCodeGenerationRequest(services: [service])
    let translator = TypealiasTranslator(client: true, server: true, accessLevel: .public)
    XCTAssertThrowsError(
      ofType: CodeGenError.self,
      try translator.translate(from: codeGenerationRequest)
    ) {
      error in
      XCTAssertEqual(
        error as CodeGenError,
        CodeGenError(
          code: .nonUniqueMethodName,
          message: """
            Methods of a service must have unique names. \
            MethodA is used as a name for multiple methods of the AService service.
            """
        )
      )
    }
  }

  func testTypealiasTranslatorSameNameNoNamespaceServiceAndNamespaceError() throws {
    let serviceA = ServiceDescriptor(
      documentation: "Documentation for SameName service with no namespace",
      name: "SameName",
      namespace: "",
      methods: []
    )
    let serviceB = ServiceDescriptor(
      documentation: "Documentation for BService",
      name: "BService",
      namespace: "SameName",
      methods: []
    )
    let codeGenerationRequest = makeCodeGenerationRequest(services: [serviceA, serviceB])
    let translator = TypealiasTranslator(client: true, server: true, accessLevel: .public)
    XCTAssertThrowsError(
      ofType: CodeGenError.self,
      try translator.translate(from: codeGenerationRequest)
    ) {
      error in
      XCTAssertEqual(
        error as CodeGenError,
        CodeGenError(
          code: .nonUniqueServiceName,
          message: """
            Services with no namespace must not have the same names as the namespaces. \
            SameName is used as a name for a service with no namespace and a namespace.
            """
        )
      )
    }
  }
=======
>>>>>>> da5a236b
}

extension TypealiasTranslatorSnippetBasedTests {
  private func assertTypealiasTranslation(
    codeGenerationRequest: CodeGenerationRequest,
    expectedSwift: String,
    client: Bool,
    server: Bool,
    accessLevel: SourceGenerator.Configuration.AccessLevel
  ) throws {
    let translator = TypealiasTranslator(client: client, server: server, accessLevel: accessLevel)
    let codeBlocks = try translator.translate(from: codeGenerationRequest)
    let renderer = TextBasedRenderer.default
    renderer.renderCodeBlocks(codeBlocks)
    let contents = renderer.renderedContents()
    try XCTAssertEqualWithDiff(contents, expectedSwift)
  }
}

#endif  // os(macOS) || os(Linux)<|MERGE_RESOLUTION|>--- conflicted
+++ resolved
@@ -509,134 +509,6 @@
       accessLevel: .public
     )
   }
-<<<<<<< HEAD
-
-  func testTypealiasTranslatorSameNameServicesNoNamespaceError() throws {
-    let serviceA = ServiceDescriptor(
-      documentation: "Documentation for AService",
-      name: "AService",
-      namespace: "",
-      methods: []
-    )
-
-    let codeGenerationRequest = makeCodeGenerationRequest(services: [serviceA, serviceA])
-    let translator = TypealiasTranslator(client: true, server: true, accessLevel: .public)
-    XCTAssertThrowsError(
-      ofType: CodeGenError.self,
-      try translator.translate(from: codeGenerationRequest)
-    ) {
-      error in
-      XCTAssertEqual(
-        error as CodeGenError,
-        CodeGenError(
-          code: .nonUniqueServiceName,
-          message: """
-            Services in an empty namespace must have unique names. \
-            AService is used as a name for multiple services without namespaces.
-            """
-        )
-      )
-    }
-  }
-
-  func testTypealiasTranslatorSameNameServicesSameNamespaceError() throws {
-    let serviceA = ServiceDescriptor(
-      documentation: "Documentation for AService",
-      name: "AService",
-      namespace: "namespacea",
-      methods: []
-    )
-
-    let codeGenerationRequest = makeCodeGenerationRequest(services: [serviceA, serviceA])
-    let translator = TypealiasTranslator(client: true, server: true, accessLevel: .public)
-    XCTAssertThrowsError(
-      ofType: CodeGenError.self,
-      try translator.translate(from: codeGenerationRequest)
-    ) {
-      error in
-      XCTAssertEqual(
-        error as CodeGenError,
-        CodeGenError(
-          code: .nonUniqueServiceName,
-          message: """
-            Services within the same namespace must have unique names. \
-            AService is used as a name for multiple services in the namespacea namespace.
-            """
-        )
-      )
-    }
-  }
-
-  func testTypealiasTranslatorSameNameMethodsSameServiceError() throws {
-    let methodA = MethodDescriptor(
-      documentation: "Documentation for MethodA",
-      name: "MethodA",
-      isInputStreaming: false,
-      isOutputStreaming: false,
-      inputType: "NamespaceA_ServiceARequest",
-      outputType: "NamespaceA_ServiceAResponse"
-    )
-    let service = ServiceDescriptor(
-      documentation: "Documentation for AService",
-      name: "AService",
-      namespace: "namespacea",
-      methods: [methodA, methodA]
-    )
-
-    let codeGenerationRequest = makeCodeGenerationRequest(services: [service])
-    let translator = TypealiasTranslator(client: true, server: true, accessLevel: .public)
-    XCTAssertThrowsError(
-      ofType: CodeGenError.self,
-      try translator.translate(from: codeGenerationRequest)
-    ) {
-      error in
-      XCTAssertEqual(
-        error as CodeGenError,
-        CodeGenError(
-          code: .nonUniqueMethodName,
-          message: """
-            Methods of a service must have unique names. \
-            MethodA is used as a name for multiple methods of the AService service.
-            """
-        )
-      )
-    }
-  }
-
-  func testTypealiasTranslatorSameNameNoNamespaceServiceAndNamespaceError() throws {
-    let serviceA = ServiceDescriptor(
-      documentation: "Documentation for SameName service with no namespace",
-      name: "SameName",
-      namespace: "",
-      methods: []
-    )
-    let serviceB = ServiceDescriptor(
-      documentation: "Documentation for BService",
-      name: "BService",
-      namespace: "SameName",
-      methods: []
-    )
-    let codeGenerationRequest = makeCodeGenerationRequest(services: [serviceA, serviceB])
-    let translator = TypealiasTranslator(client: true, server: true, accessLevel: .public)
-    XCTAssertThrowsError(
-      ofType: CodeGenError.self,
-      try translator.translate(from: codeGenerationRequest)
-    ) {
-      error in
-      XCTAssertEqual(
-        error as CodeGenError,
-        CodeGenError(
-          code: .nonUniqueServiceName,
-          message: """
-            Services with no namespace must not have the same names as the namespaces. \
-            SameName is used as a name for a service with no namespace and a namespace.
-            """
-        )
-      )
-    }
-  }
-=======
->>>>>>> da5a236b
 }
 
 extension TypealiasTranslatorSnippetBasedTests {
