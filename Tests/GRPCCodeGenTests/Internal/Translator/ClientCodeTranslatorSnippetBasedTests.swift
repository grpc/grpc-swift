--- conflicted
+++ resolved
@@ -43,11 +43,7 @@
     let expectedSwift =
       """
       /// Documentation for ServiceA
-<<<<<<< HEAD
-      protocol NamespaceA_ServiceAClientProtocol: Sendable {
-=======
-      public protocol namespaceA_ServiceAClientProtocol: Sendable {
->>>>>>> bba613b3
+      public protocol NamespaceA_ServiceAClientProtocol: Sendable {
           /// Documentation for MethodA
           func methodA<R>(
               request: ClientRequest.Single<NamespaceA.ServiceA.Methods.MethodA.Input>,
@@ -56,17 +52,10 @@
               _ body: @Sendable @escaping (ClientResponse.Single<NamespaceA.ServiceA.Methods.MethodA.Output>) async throws -> R
           ) async throws -> R where R: Sendable
       }
-<<<<<<< HEAD
       extension NamespaceA.ServiceA.ClientProtocol {
-          func methodA<R>(
+          public func methodA<R>(
               request: ClientRequest.Single<NamespaceA.ServiceA.Methods.MethodA.Input>,
               _ body: @Sendable @escaping (ClientResponse.Single<NamespaceA.ServiceA.Methods.MethodA.Output>) async throws -> R
-=======
-      extension namespaceA.ServiceA.ClientProtocol {
-          public func methodA<R>(
-              request: ClientRequest.Single<namespaceA.ServiceA.Methods.methodA.Input>,
-              _ body: @Sendable @escaping (ClientResponse.Single<namespaceA.ServiceA.Methods.methodA.Output>) async throws -> R
->>>>>>> bba613b3
           ) async throws -> R where R: Sendable {
               try await self.methodA(
                   request: request,
@@ -77,31 +66,17 @@
           }
       }
       /// Documentation for ServiceA
-<<<<<<< HEAD
-      struct NamespaceA_ServiceAClient: NamespaceA.ServiceA.ClientProtocol {
-          let client: GRPCCore.GRPCClient
-          init(client: GRPCCore.GRPCClient) {
-              self.client = client
-          }
-          /// Documentation for MethodA
-          func methodA<R>(
+      public struct NamespaceA_ServiceAClient: NamespaceA.ServiceA.ClientProtocol {
+          private let client: GRPCCore.GRPCClient
+          public init(client: GRPCCore.GRPCClient) {
+              self.client = client
+          }
+          /// Documentation for MethodA
+          public func methodA<R>(
               request: ClientRequest.Single<NamespaceA.ServiceA.Methods.MethodA.Input>,
               serializer: some MessageSerializer<NamespaceA.ServiceA.Methods.MethodA.Input>,
               deserializer: some MessageDeserializer<NamespaceA.ServiceA.Methods.MethodA.Output>,
               _ body: @Sendable @escaping (ClientResponse.Single<NamespaceA.ServiceA.Methods.MethodA.Output>) async throws -> R
-=======
-      public struct namespaceA_ServiceAClient: namespaceA.ServiceA.ClientProtocol {
-          private let client: GRPCCore.GRPCClient
-          public init(client: GRPCCore.GRPCClient) {
-              self.client = client
-          }
-          /// Documentation for MethodA
-          public func methodA<R>(
-              request: ClientRequest.Single<namespaceA.ServiceA.Methods.methodA.Input>,
-              serializer: some MessageSerializer<namespaceA.ServiceA.Methods.methodA.Input>,
-              deserializer: some MessageDeserializer<namespaceA.ServiceA.Methods.methodA.Output>,
-              _ body: @Sendable @escaping (ClientResponse.Single<namespaceA.ServiceA.Methods.methodA.Output>) async throws -> R
->>>>>>> bba613b3
           ) async throws -> R where R: Sendable {
               try await self.client.unary(
                   request: request,
@@ -139,11 +114,7 @@
     let expectedSwift =
       """
       /// Documentation for ServiceA
-<<<<<<< HEAD
-      protocol NamespaceA_ServiceAClientProtocol: Sendable {
-=======
-      public protocol namespaceA_ServiceAClientProtocol: Sendable {
->>>>>>> bba613b3
+      public protocol NamespaceA_ServiceAClientProtocol: Sendable {
           /// Documentation for MethodA
           func methodA<R>(
               request: ClientRequest.Stream<NamespaceA.ServiceA.Methods.MethodA.Input>,
@@ -152,17 +123,10 @@
               _ body: @Sendable @escaping (ClientResponse.Single<NamespaceA.ServiceA.Methods.MethodA.Output>) async throws -> R
           ) async throws -> R where R: Sendable
       }
-<<<<<<< HEAD
       extension NamespaceA.ServiceA.ClientProtocol {
-          func methodA<R>(
-              request: ClientRequest.Stream<NamespaceA.ServiceA.Methods.MethodA.Input>,
-              _ body: @Sendable @escaping (ClientResponse.Single<NamespaceA.ServiceA.Methods.MethodA.Output>) async throws -> R
-=======
-      extension namespaceA.ServiceA.ClientProtocol {
-          public func methodA<R>(
-              request: ClientRequest.Stream<namespaceA.ServiceA.Methods.methodA.Input>,
-              _ body: @Sendable @escaping (ClientResponse.Single<namespaceA.ServiceA.Methods.methodA.Output>) async throws -> R
->>>>>>> bba613b3
+          public func methodA<R>(
+              request: ClientRequest.Stream<NamespaceA.ServiceA.Methods.MethodA.Input>,
+              _ body: @Sendable @escaping (ClientResponse.Single<NamespaceA.ServiceA.Methods.MethodA.Output>) async throws -> R
           ) async throws -> R where R: Sendable {
               try await self.methodA(
                   request: request,
@@ -173,31 +137,17 @@
           }
       }
       /// Documentation for ServiceA
-<<<<<<< HEAD
-      struct NamespaceA_ServiceAClient: NamespaceA.ServiceA.ClientProtocol {
-          let client: GRPCCore.GRPCClient
-          init(client: GRPCCore.GRPCClient) {
-              self.client = client
-          }
-          /// Documentation for MethodA
-          func methodA<R>(
-              request: ClientRequest.Stream<NamespaceA.ServiceA.Methods.MethodA.Input>,
-              serializer: some MessageSerializer<NamespaceA.ServiceA.Methods.MethodA.Input>,
-              deserializer: some MessageDeserializer<NamespaceA.ServiceA.Methods.MethodA.Output>,
-              _ body: @Sendable @escaping (ClientResponse.Single<NamespaceA.ServiceA.Methods.MethodA.Output>) async throws -> R
-=======
-      public struct namespaceA_ServiceAClient: namespaceA.ServiceA.ClientProtocol {
+      public struct NamespaceA_ServiceAClient: NamespaceA.ServiceA.ClientProtocol {
           private let client: GRPCCore.GRPCClient
           public init(client: GRPCCore.GRPCClient) {
               self.client = client
           }
           /// Documentation for MethodA
           public func methodA<R>(
-              request: ClientRequest.Stream<namespaceA.ServiceA.Methods.methodA.Input>,
-              serializer: some MessageSerializer<namespaceA.ServiceA.Methods.methodA.Input>,
-              deserializer: some MessageDeserializer<namespaceA.ServiceA.Methods.methodA.Output>,
-              _ body: @Sendable @escaping (ClientResponse.Single<namespaceA.ServiceA.Methods.methodA.Output>) async throws -> R
->>>>>>> bba613b3
+              request: ClientRequest.Stream<NamespaceA.ServiceA.Methods.MethodA.Input>,
+              serializer: some MessageSerializer<NamespaceA.ServiceA.Methods.MethodA.Input>,
+              deserializer: some MessageDeserializer<NamespaceA.ServiceA.Methods.MethodA.Output>,
+              _ body: @Sendable @escaping (ClientResponse.Single<NamespaceA.ServiceA.Methods.MethodA.Output>) async throws -> R
           ) async throws -> R where R: Sendable {
               try await self.client.clientStreaming(
                   request: request,
@@ -235,11 +185,7 @@
     let expectedSwift =
       """
       /// Documentation for ServiceA
-<<<<<<< HEAD
-      protocol NamespaceA_ServiceAClientProtocol: Sendable {
-=======
-      public protocol namespaceA_ServiceAClientProtocol: Sendable {
->>>>>>> bba613b3
+      public protocol NamespaceA_ServiceAClientProtocol: Sendable {
           /// Documentation for MethodA
           func methodA<R>(
               request: ClientRequest.Single<NamespaceA.ServiceA.Methods.MethodA.Input>,
@@ -248,17 +194,10 @@
               _ body: @Sendable @escaping (ClientResponse.Stream<NamespaceA.ServiceA.Methods.MethodA.Output>) async throws -> R
           ) async throws -> R where R: Sendable
       }
-<<<<<<< HEAD
       extension NamespaceA.ServiceA.ClientProtocol {
-          func methodA<R>(
+          public func methodA<R>(
               request: ClientRequest.Single<NamespaceA.ServiceA.Methods.MethodA.Input>,
               _ body: @Sendable @escaping (ClientResponse.Stream<NamespaceA.ServiceA.Methods.MethodA.Output>) async throws -> R
-=======
-      extension namespaceA.ServiceA.ClientProtocol {
-          public func methodA<R>(
-              request: ClientRequest.Single<namespaceA.ServiceA.Methods.methodA.Input>,
-              _ body: @Sendable @escaping (ClientResponse.Stream<namespaceA.ServiceA.Methods.methodA.Output>) async throws -> R
->>>>>>> bba613b3
           ) async throws -> R where R: Sendable {
               try await self.methodA(
                   request: request,
@@ -269,31 +208,17 @@
           }
       }
       /// Documentation for ServiceA
-<<<<<<< HEAD
-      struct NamespaceA_ServiceAClient: NamespaceA.ServiceA.ClientProtocol {
-          let client: GRPCCore.GRPCClient
-          init(client: GRPCCore.GRPCClient) {
-              self.client = client
-          }
-          /// Documentation for MethodA
-          func methodA<R>(
+      public struct NamespaceA_ServiceAClient: NamespaceA.ServiceA.ClientProtocol {
+          private let client: GRPCCore.GRPCClient
+          public init(client: GRPCCore.GRPCClient) {
+              self.client = client
+          }
+          /// Documentation for MethodA
+          public func methodA<R>(
               request: ClientRequest.Single<NamespaceA.ServiceA.Methods.MethodA.Input>,
               serializer: some MessageSerializer<NamespaceA.ServiceA.Methods.MethodA.Input>,
               deserializer: some MessageDeserializer<NamespaceA.ServiceA.Methods.MethodA.Output>,
               _ body: @Sendable @escaping (ClientResponse.Stream<NamespaceA.ServiceA.Methods.MethodA.Output>) async throws -> R
-=======
-      public struct namespaceA_ServiceAClient: namespaceA.ServiceA.ClientProtocol {
-          private let client: GRPCCore.GRPCClient
-          public init(client: GRPCCore.GRPCClient) {
-              self.client = client
-          }
-          /// Documentation for MethodA
-          public func methodA<R>(
-              request: ClientRequest.Single<namespaceA.ServiceA.Methods.methodA.Input>,
-              serializer: some MessageSerializer<namespaceA.ServiceA.Methods.methodA.Input>,
-              deserializer: some MessageDeserializer<namespaceA.ServiceA.Methods.methodA.Output>,
-              _ body: @Sendable @escaping (ClientResponse.Stream<namespaceA.ServiceA.Methods.methodA.Output>) async throws -> R
->>>>>>> bba613b3
           ) async throws -> R where R: Sendable {
               try await self.client.serverStreaming(
                   request: request,
@@ -331,11 +256,7 @@
     let expectedSwift =
       """
       /// Documentation for ServiceA
-<<<<<<< HEAD
-      protocol NamespaceA_ServiceAClientProtocol: Sendable {
-=======
-      public protocol namespaceA_ServiceAClientProtocol: Sendable {
->>>>>>> bba613b3
+      public protocol NamespaceA_ServiceAClientProtocol: Sendable {
           /// Documentation for MethodA
           func methodA<R>(
               request: ClientRequest.Stream<NamespaceA.ServiceA.Methods.MethodA.Input>,
@@ -344,17 +265,10 @@
               _ body: @Sendable @escaping (ClientResponse.Stream<NamespaceA.ServiceA.Methods.MethodA.Output>) async throws -> R
           ) async throws -> R where R: Sendable
       }
-<<<<<<< HEAD
       extension NamespaceA.ServiceA.ClientProtocol {
-          func methodA<R>(
+          public func methodA<R>(
               request: ClientRequest.Stream<NamespaceA.ServiceA.Methods.MethodA.Input>,
               _ body: @Sendable @escaping (ClientResponse.Stream<NamespaceA.ServiceA.Methods.MethodA.Output>) async throws -> R
-=======
-      extension namespaceA.ServiceA.ClientProtocol {
-          public func methodA<R>(
-              request: ClientRequest.Stream<namespaceA.ServiceA.Methods.methodA.Input>,
-              _ body: @Sendable @escaping (ClientResponse.Stream<namespaceA.ServiceA.Methods.methodA.Output>) async throws -> R
->>>>>>> bba613b3
           ) async throws -> R where R: Sendable {
               try await self.methodA(
                   request: request,
@@ -365,31 +279,17 @@
           }
       }
       /// Documentation for ServiceA
-<<<<<<< HEAD
-      struct NamespaceA_ServiceAClient: NamespaceA.ServiceA.ClientProtocol {
-          let client: GRPCCore.GRPCClient
-          init(client: GRPCCore.GRPCClient) {
-              self.client = client
-          }
-          /// Documentation for MethodA
-          func methodA<R>(
+      public struct NamespaceA_ServiceAClient: NamespaceA.ServiceA.ClientProtocol {
+          private let client: GRPCCore.GRPCClient
+          public init(client: GRPCCore.GRPCClient) {
+              self.client = client
+          }
+          /// Documentation for MethodA
+          public func methodA<R>(
               request: ClientRequest.Stream<NamespaceA.ServiceA.Methods.MethodA.Input>,
               serializer: some MessageSerializer<NamespaceA.ServiceA.Methods.MethodA.Input>,
               deserializer: some MessageDeserializer<NamespaceA.ServiceA.Methods.MethodA.Output>,
               _ body: @Sendable @escaping (ClientResponse.Stream<NamespaceA.ServiceA.Methods.MethodA.Output>) async throws -> R
-=======
-      public struct namespaceA_ServiceAClient: namespaceA.ServiceA.ClientProtocol {
-          private let client: GRPCCore.GRPCClient
-          public init(client: GRPCCore.GRPCClient) {
-              self.client = client
-          }
-          /// Documentation for MethodA
-          public func methodA<R>(
-              request: ClientRequest.Stream<namespaceA.ServiceA.Methods.methodA.Input>,
-              serializer: some MessageSerializer<namespaceA.ServiceA.Methods.methodA.Input>,
-              deserializer: some MessageDeserializer<namespaceA.ServiceA.Methods.methodA.Output>,
-              _ body: @Sendable @escaping (ClientResponse.Stream<namespaceA.ServiceA.Methods.methodA.Output>) async throws -> R
->>>>>>> bba613b3
           ) async throws -> R where R: Sendable {
               try await self.client.bidirectionalStreaming(
                   request: request,
@@ -435,11 +335,7 @@
     let expectedSwift =
       """
       /// Documentation for ServiceA
-<<<<<<< HEAD
-      protocol NamespaceA_ServiceAClientProtocol: Sendable {
-=======
-      package protocol namespaceA_ServiceAClientProtocol: Sendable {
->>>>>>> bba613b3
+      package protocol NamespaceA_ServiceAClientProtocol: Sendable {
           /// Documentation for MethodA
           func methodA<R>(
               request: ClientRequest.Stream<NamespaceA.ServiceA.Methods.MethodA.Input>,
@@ -455,17 +351,10 @@
               _ body: @Sendable @escaping (ClientResponse.Stream<NamespaceA.ServiceA.Methods.MethodB.Output>) async throws -> R
           ) async throws -> R where R: Sendable
       }
-<<<<<<< HEAD
       extension NamespaceA.ServiceA.ClientProtocol {
-          func methodA<R>(
-              request: ClientRequest.Stream<NamespaceA.ServiceA.Methods.MethodA.Input>,
-              _ body: @Sendable @escaping (ClientResponse.Single<NamespaceA.ServiceA.Methods.MethodA.Output>) async throws -> R
-=======
-      extension namespaceA.ServiceA.ClientProtocol {
           package func methodA<R>(
-              request: ClientRequest.Stream<namespaceA.ServiceA.Methods.methodA.Input>,
-              _ body: @Sendable @escaping (ClientResponse.Single<namespaceA.ServiceA.Methods.methodA.Output>) async throws -> R
->>>>>>> bba613b3
+              request: ClientRequest.Stream<NamespaceA.ServiceA.Methods.MethodA.Input>,
+              _ body: @Sendable @escaping (ClientResponse.Single<NamespaceA.ServiceA.Methods.MethodA.Output>) async throws -> R
           ) async throws -> R where R: Sendable {
               try await self.methodA(
                   request: request,
@@ -474,15 +363,9 @@
                   body
               )
           }
-<<<<<<< HEAD
-          func methodB<R>(
+          package func methodB<R>(
               request: ClientRequest.Single<NamespaceA.ServiceA.Methods.MethodB.Input>,
               _ body: @Sendable @escaping (ClientResponse.Stream<NamespaceA.ServiceA.Methods.MethodB.Output>) async throws -> R
-=======
-          package func methodB<R>(
-              request: ClientRequest.Single<namespaceA.ServiceA.Methods.methodB.Input>,
-              _ body: @Sendable @escaping (ClientResponse.Stream<namespaceA.ServiceA.Methods.methodB.Output>) async throws -> R
->>>>>>> bba613b3
           ) async throws -> R where R: Sendable {
               try await self.methodB(
                   request: request,
@@ -493,31 +376,17 @@
           }
       }
       /// Documentation for ServiceA
-<<<<<<< HEAD
-      struct NamespaceA_ServiceAClient: NamespaceA.ServiceA.ClientProtocol {
-          let client: GRPCCore.GRPCClient
-          init(client: GRPCCore.GRPCClient) {
-              self.client = client
-          }
-          /// Documentation for MethodA
-          func methodA<R>(
-              request: ClientRequest.Stream<NamespaceA.ServiceA.Methods.MethodA.Input>,
-              serializer: some MessageSerializer<NamespaceA.ServiceA.Methods.MethodA.Input>,
-              deserializer: some MessageDeserializer<NamespaceA.ServiceA.Methods.MethodA.Output>,
-              _ body: @Sendable @escaping (ClientResponse.Single<NamespaceA.ServiceA.Methods.MethodA.Output>) async throws -> R
-=======
-      package struct namespaceA_ServiceAClient: namespaceA.ServiceA.ClientProtocol {
+      package struct NamespaceA_ServiceAClient: NamespaceA.ServiceA.ClientProtocol {
           private let client: GRPCCore.GRPCClient
           package init(client: GRPCCore.GRPCClient) {
               self.client = client
           }
           /// Documentation for MethodA
           package func methodA<R>(
-              request: ClientRequest.Stream<namespaceA.ServiceA.Methods.methodA.Input>,
-              serializer: some MessageSerializer<namespaceA.ServiceA.Methods.methodA.Input>,
-              deserializer: some MessageDeserializer<namespaceA.ServiceA.Methods.methodA.Output>,
-              _ body: @Sendable @escaping (ClientResponse.Single<namespaceA.ServiceA.Methods.methodA.Output>) async throws -> R
->>>>>>> bba613b3
+              request: ClientRequest.Stream<NamespaceA.ServiceA.Methods.MethodA.Input>,
+              serializer: some MessageSerializer<NamespaceA.ServiceA.Methods.MethodA.Input>,
+              deserializer: some MessageDeserializer<NamespaceA.ServiceA.Methods.MethodA.Output>,
+              _ body: @Sendable @escaping (ClientResponse.Single<NamespaceA.ServiceA.Methods.MethodA.Output>) async throws -> R
           ) async throws -> R where R: Sendable {
               try await self.client.clientStreaming(
                   request: request,
@@ -528,19 +397,11 @@
               )
           }
           /// Documentation for MethodB
-<<<<<<< HEAD
-          func methodB<R>(
+          package func methodB<R>(
               request: ClientRequest.Single<NamespaceA.ServiceA.Methods.MethodB.Input>,
               serializer: some MessageSerializer<NamespaceA.ServiceA.Methods.MethodB.Input>,
               deserializer: some MessageDeserializer<NamespaceA.ServiceA.Methods.MethodB.Output>,
               _ body: @Sendable @escaping (ClientResponse.Stream<NamespaceA.ServiceA.Methods.MethodB.Output>) async throws -> R
-=======
-          package func methodB<R>(
-              request: ClientRequest.Single<namespaceA.ServiceA.Methods.methodB.Input>,
-              serializer: some MessageSerializer<namespaceA.ServiceA.Methods.methodB.Input>,
-              deserializer: some MessageDeserializer<namespaceA.ServiceA.Methods.methodB.Output>,
-              _ body: @Sendable @escaping (ClientResponse.Stream<namespaceA.ServiceA.Methods.methodB.Output>) async throws -> R
->>>>>>> bba613b3
           ) async throws -> R where R: Sendable {
               try await self.client.serverStreaming(
                   request: request,
@@ -588,15 +449,9 @@
           ) async throws -> R where R: Sendable
       }
       extension ServiceA.ClientProtocol {
-<<<<<<< HEAD
-          func methodA<R>(
+          internal func methodA<R>(
               request: ClientRequest.Single<ServiceA.Methods.MethodA.Input>,
               _ body: @Sendable @escaping (ClientResponse.Single<ServiceA.Methods.MethodA.Output>) async throws -> R
-=======
-          internal func methodA<R>(
-              request: ClientRequest.Single<ServiceA.Methods.methodA.Input>,
-              _ body: @Sendable @escaping (ClientResponse.Single<ServiceA.Methods.methodA.Output>) async throws -> R
->>>>>>> bba613b3
           ) async throws -> R where R: Sendable {
               try await self.methodA(
                   request: request,
@@ -613,19 +468,11 @@
               self.client = client
           }
           /// Documentation for MethodA
-<<<<<<< HEAD
-          func methodA<R>(
+          internal func methodA<R>(
               request: ClientRequest.Single<ServiceA.Methods.MethodA.Input>,
               serializer: some MessageSerializer<ServiceA.Methods.MethodA.Input>,
               deserializer: some MessageDeserializer<ServiceA.Methods.MethodA.Output>,
               _ body: @Sendable @escaping (ClientResponse.Single<ServiceA.Methods.MethodA.Output>) async throws -> R
-=======
-          internal func methodA<R>(
-              request: ClientRequest.Single<ServiceA.Methods.methodA.Input>,
-              serializer: some MessageSerializer<ServiceA.Methods.methodA.Input>,
-              deserializer: some MessageDeserializer<ServiceA.Methods.methodA.Output>,
-              _ body: @Sendable @escaping (ClientResponse.Single<ServiceA.Methods.methodA.Output>) async throws -> R
->>>>>>> bba613b3
           ) async throws -> R where R: Sendable {
               try await self.client.unary(
                   request: request,
@@ -665,23 +512,13 @@
     let expectedSwift =
       """
       /// Documentation for ServiceA
-<<<<<<< HEAD
-      protocol NamespaceA_ServiceAClientProtocol: Sendable {}
+      public protocol NamespaceA_ServiceAClientProtocol: Sendable {}
       extension NamespaceA.ServiceA.ClientProtocol {
       }
       /// Documentation for ServiceA
-      struct NamespaceA_ServiceAClient: NamespaceA.ServiceA.ClientProtocol {
-          let client: GRPCCore.GRPCClient
-          init(client: GRPCCore.GRPCClient) {
-=======
-      public protocol namespaceA_ServiceAClientProtocol: Sendable {}
-      extension namespaceA.ServiceA.ClientProtocol {
-      }
-      /// Documentation for ServiceA
-      public struct namespaceA_ServiceAClient: namespaceA.ServiceA.ClientProtocol {
+      public struct NamespaceA_ServiceAClient: NamespaceA.ServiceA.ClientProtocol {
           private let client: GRPCCore.GRPCClient
           public init(client: GRPCCore.GRPCClient) {
->>>>>>> bba613b3
               self.client = client
           }
       }
