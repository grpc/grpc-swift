--- conflicted
+++ resolved
@@ -22,16 +22,11 @@
 final class GRPCClientTests: XCTestCase {
   func withInProcessConnectedClient(
     services: [any RegistrableRPCService],
-<<<<<<< HEAD
-    interceptorPipeline: [ClientInterceptorPipelineOperation] = [],
+    interceptorPipeline: [ConditionalInterceptor<any ClientInterceptor>] = [],
     _ body: (
       GRPCClient<InProcessTransport.Client>,
       GRPCServer<InProcessTransport.Server>
     ) async throws -> Void
-=======
-    interceptorPipeline: [ConditionalInterceptor<any ClientInterceptor>] = [],
-    _ body: (GRPCClient, GRPCServer) async throws -> Void
->>>>>>> eb7ed6fc
   ) async throws {
     let inProcess = InProcessTransport()
     _ = GRPCClient(transport: inProcess.client, interceptorPipeline: interceptorPipeline)
@@ -530,16 +525,11 @@
 
   func withInProcessConnectedClient(
     services: [any RegistrableRPCService],
-<<<<<<< HEAD
-    interceptorPipeline: [ClientInterceptorPipelineOperation] = [],
+    interceptorPipeline: [ConditionalInterceptor<any ClientInterceptor>] = [],
     _ body: (
       GRPCClient<InProcessTransport.Client>,
       GRPCServer<InProcessTransport.Server>
     ) async throws -> Void
-=======
-    interceptorPipeline: [ConditionalInterceptor<any ClientInterceptor>] = [],
-    _ body: (GRPCClient, GRPCServer) async throws -> Void
->>>>>>> eb7ed6fc
   ) async throws {
     let inProcess = InProcessTransport()
     let client = GRPCClient(transport: inProcess.client, interceptorPipeline: interceptorPipeline)
