--- conflicted
+++ resolved
@@ -22,13 +22,8 @@
 final class GRPCServerTests: XCTestCase {
   func withInProcessClientConnectedToServer(
     services: [any RegistrableRPCService],
-<<<<<<< HEAD
-    interceptorPipeline: [ServerInterceptorPipelineOperation] = [],
+    interceptorPipeline: [ConditionalInterceptor<any ServerInterceptor>] = [],
     _ body: (InProcessTransport.Client, GRPCServer<InProcessTransport.Server>) async throws -> Void
-=======
-    interceptorPipeline: [ConditionalInterceptor<any ServerInterceptor>] = [],
-    _ body: (InProcessTransport.Client, GRPCServer) async throws -> Void
->>>>>>> eb7ed6fc
   ) async throws {
     let inProcess = InProcessTransport()
 
@@ -558,13 +553,8 @@
 
   func withInProcessClientConnectedToServer(
     services: [any RegistrableRPCService],
-<<<<<<< HEAD
-    interceptorPipeline: [ServerInterceptorPipelineOperation] = [],
+    interceptorPipeline: [ConditionalInterceptor<any ServerInterceptor>] = [],
     _ body: (InProcessTransport.Client, GRPCServer<InProcessTransport.Server>) async throws -> Void
-=======
-    interceptorPipeline: [ConditionalInterceptor<any ServerInterceptor>] = [],
-    _ body: (InProcessTransport.Client, GRPCServer) async throws -> Void
->>>>>>> eb7ed6fc
   ) async throws {
     let inProcess = InProcessTransport()
     let server = GRPCServer(
