/*
 * Copyright 2023, gRPC Authors All rights reserved.
 *
 * Licensed under the Apache License, Version 2.0 (the "License");
 * you may not use this file except in compliance with the License.
 * You may obtain a copy of the License at
 *
 *     http://www.apache.org/licenses/LICENSE-2.0
 *
 * Unless required by applicable law or agreed to in writing, software
 * distributed under the License is distributed on an "AS IS" BASIS,
 * WITHOUT WARRANTIES OR CONDITIONS OF ANY KIND, either express or implied.
 * See the License for the specific language governing permissions and
 * limitations under the License.
 */
import GRPCCore
import XCTest

func XCTAssertDescription(
  _ subject: some CustomStringConvertible,
  _ expected: String,
  file: StaticString = #filePath,
  line: UInt = #line
) {
  XCTAssertEqual(String(describing: subject), expected, file: file, line: line)
}

func XCTAssertThrowsErrorAsync<T>(
  _ expression: () async throws -> T,
  errorHandler: (Error) -> Void
) async {
  do {
    _ = try await expression()
    XCTFail("Expression didn't throw")
  } catch {
    errorHandler(error)
  }
}

func XCTAssertThrowsRPCError<T>(
  _ expression: @autoclosure () throws -> T,
  _ errorHandler: (RPCError) -> Void
) {
  XCTAssertThrowsError(try expression()) { error in
    guard let error = error as? RPCError else {
      return XCTFail("Error had unexpected type '\(type(of: error))'")
    }

    errorHandler(error)
  }
}

func XCTAssertThrowsRPCErrorAsync<T>(
  _ expression: () async throws -> T,
  errorHandler: (RPCError) -> Void
) async {
  do {
    _ = try await expression()
    XCTFail("Expression didn't throw")
  } catch let error as RPCError {
    errorHandler(error)
  } catch {
    XCTFail("Error had unexpected type '\(type(of: error))'")
  }
}

<<<<<<< HEAD
func XCTAssertRejected<T>(
  _ response: ClientResponse.Stream<T>,
  errorHandler: (RPCError) -> Void
) {
  switch response.accepted {
  case .success:
    XCTFail("Expected RPC to be rejected")
  case .failure(let error):
    errorHandler(error)
  }
=======
func XCTAssertStatus(
  _ part: RPCResponsePart?,
  statusHandler: (Status, Metadata) -> Void = { _, _ in }
) {
  switch part {
  case .some(.status(let status, let metadata)):
    statusHandler(status, metadata)
  default:
    XCTFail("Expected '.status' but found '\(String(describing: part))'")
  }

>>>>>>> d5a05a25
}<|MERGE_RESOLUTION|>--- conflicted
+++ resolved
@@ -64,7 +64,6 @@
   }
 }
 
-<<<<<<< HEAD
 func XCTAssertRejected<T>(
   _ response: ClientResponse.Stream<T>,
   errorHandler: (RPCError) -> Void
@@ -75,7 +74,8 @@
   case .failure(let error):
     errorHandler(error)
   }
-=======
+}
+
 func XCTAssertStatus(
   _ part: RPCResponsePart?,
   statusHandler: (Status, Metadata) -> Void = { _, _ in }
@@ -86,6 +86,4 @@
   default:
     XCTFail("Expected '.status' but found '\(String(describing: part))'")
   }
-
->>>>>>> d5a05a25
 }