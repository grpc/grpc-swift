calling get
get sending: Testing 1 2 3
get received: Swift echo get: Testing 1 2 3
calling expand
expand sending: Testing 1 2 3
expand received: Swift echo expand (0): Testing
expand received: Swift echo expand (1): 1
expand received: Swift echo expand (2): 2
expand received: Swift echo expand (3): 3
expand completed with code ok
calling collect
collect sending: Testing
collect sending: 1
collect sending: 2
collect sending: 3
collect received: Swift echo collect: Testing 1 2 3
<<<<<<< HEAD
collect completed with code ok
=======
collect completed with status ok
calling update
>>>>>>> 4a8b3a19
update sending: Testing
update sending: 1
update sending: 2
update sending: 3
update received: Swift echo update (0): Testing
update received: Swift echo update (1): 1
update received: Swift echo update (2): 2
update received: Swift echo update (3): 3
update completed with code ok<|MERGE_RESOLUTION|>--- conflicted
+++ resolved
@@ -14,12 +14,8 @@
 collect sending: 2
 collect sending: 3
 collect received: Swift echo collect: Testing 1 2 3
-<<<<<<< HEAD
 collect completed with code ok
-=======
-collect completed with status ok
 calling update
->>>>>>> 4a8b3a19
 update sending: Testing
 update sending: 1
 update sending: 2
