/*
 * Copyright 2017, gRPC Authors All rights reserved.
 *
 * Licensed under the Apache License, Version 2.0 (the "License");
 * you may not use this file except in compliance with the License.
 * You may obtain a copy of the License at
 *
 *     http://www.apache.org/licenses/LICENSE-2.0
 *
 * Unless required by applicable law or agreed to in writing, software
 * distributed under the License is distributed on an "AS IS" BASIS,
 * WITHOUT WARRANTIES OR CONDITIONS OF ANY KIND, either express or implied.
 * See the License for the specific language governing permissions and
 * limitations under the License.
 */
import Commander
import Dispatch
import Foundation
import gRPC

// Common flags and options
let sslFlag = Flag("ssl", description: "if true, use SSL for connections")
func addressOption(_ address: String) -> Option<String> {
  return Option("address", default: address, description: "address of server")
}

let portOption = Option("port",
                        default: "8080",
                        description: "port of server")
let messageOption = Option("message",
                           default: "Testing 1 2 3",
                           description: "message to send")

// Helper function for client actions
func buildEchoService(_ ssl: Bool, _ address: String, _ port: String, _: String)
  -> Echo_EchoServiceClient {
  var service: Echo_EchoServiceClient
  if ssl {
    let certificateURL = URL(fileURLWithPath: "ssl.crt")
    let certificates = try! String(contentsOf: certificateURL)
    service = Echo_EchoServiceClient(address: address + ":" + port,
                               certificates: certificates,
                               host: "example.com")
    service.host = "example.com"
  } else {
    service = Echo_EchoServiceClient(address: address + ":" + port, secure: false)
  }
  service.metadata = Metadata([
    "x-goog-api-key": "YOUR_API_KEY",
    "x-ios-bundle-identifier": "io.grpc.echo"
  ])
  return service
}

Group {
  $0.command("serve",
             sslFlag,
             addressOption("0.0.0.0"),
             portOption,
             description: "Run an echo server.") { ssl, address, port in
    let sem = DispatchSemaphore(value: 0)
    let echoProvider = EchoProvider()
    var echoServer: Echo_EchoServer?
    if ssl {
      print("starting secure server")
      let certificateURL = URL(fileURLWithPath: "ssl.crt")
      let keyURL = URL(fileURLWithPath: "ssl.key")
      echoServer = Echo_EchoServer(address: address + ":" + port,
                                   certificateURL: certificateURL,
                                   keyURL: keyURL,
                                   provider: echoProvider)
      echoServer?.start()
    } else {
      print("starting insecure server")
      echoServer = Echo_EchoServer(address: address + ":" + port,
                                   provider: echoProvider)
      echoServer?.start()
    }
    // This blocks to keep the main thread from finishing while the server runs,
    // but the server never exits. Kill the process to stop it.
    _ = sem.wait(timeout: DispatchTime.distantFuture)
    // This suppresses a "variable echoServer was written to, but never read" warning.
    _ = echoServer
    // And this ensures that echoServer doesn't get deallocated right after it is created.
    echoServer = nil
  }

  $0.command("get", sslFlag, addressOption("localhost"), portOption, messageOption,
             description: "Perform a unary get().") { ssl, address, port, message in
    let service = buildEchoService(ssl, address, port, message)
    var requestMessage = Echo_EchoRequest()
    requestMessage.text = message
    print("get sending: " + requestMessage.text)
    let responseMessage = try service.get(requestMessage)
    print("get received: " + responseMessage.text)
  }

  $0.command("expand", sslFlag, addressOption("localhost"), portOption, messageOption,
             description: "Perform a server-streaming expand().") { ssl, address, port, message in
    let service = buildEchoService(ssl, address, port, message)
    var requestMessage = Echo_EchoRequest()
    requestMessage.text = message
    print("expand sending: " + requestMessage.text)
    let sem = DispatchSemaphore(value: 0)
    var callResult : CallResult?
    let expandCall = try service.expand(requestMessage) { result in
      callResult = result
      sem.signal()
    }
    var running = true
    while running {
      do {
        let responseMessage = try expandCall.receive()
        print("expand received: \(responseMessage.text)")
      } catch ClientError.endOfStream {
        running = false
      }
    }
    _ = sem.wait(timeout: DispatchTime.distantFuture)
    if let statusCode = callResult?.statusCode {
      print("expand completed with code \(statusCode)")
    }
  }

  $0.command("collect", sslFlag, addressOption("localhost"), portOption, messageOption,
             description: "Perform a client-streaming collect().") { ssl, address, port, message in
    print("collect starting")
    let service = buildEchoService(ssl, address, port, message)
    let sem = DispatchSemaphore(value: 0)
<<<<<<< HEAD
    print("calling service.collect")
=======
    var callResult : CallResult?
>>>>>>> f81c9f89
    let collectCall = try service.collect { result in
      callResult = result
      sem.signal()
    }
<<<<<<< HEAD
    print("called service.collect")
=======

>>>>>>> f81c9f89
    let parts = message.components(separatedBy: " ")
    for part in parts {
      var requestMessage = Echo_EchoRequest()
      requestMessage.text = part
      print("collect sending: " + part)
      try collectCall.send(requestMessage) { error in
        if let error = error {	
          print("collect send error \(error)")
        }
      }
    }
    print("sent all")
    collectCall.waitForSendOperationsToFinish()
    let responseMessage = try collectCall.closeAndReceive()
    print("collect received: \(responseMessage.text)")
    _ = sem.wait(timeout: DispatchTime.distantFuture)
    if let statusCode = callResult?.statusCode {
      print("collect completed with code \(statusCode)")
    }
  }

  $0.command("update", sslFlag, addressOption("localhost"), portOption, messageOption,
             description: "Perform a bidirectional-streaming update().") { ssl, address, port, message in
    print("update starting")
    let service = buildEchoService(ssl, address, port, message)
    let sem = DispatchSemaphore(value: 0)
<<<<<<< HEAD
    print("calling service.update")
=======
    var callResult : CallResult?
>>>>>>> f81c9f89
    let updateCall = try service.update { result in
      callResult = result
      sem.signal()
    }
    print("update: before sending message")

    let parts = message.components(separatedBy: " ")
    for part in parts {
      var requestMessage = Echo_EchoRequest()
      requestMessage.text = part
      print("update sending: " + requestMessage.text)
<<<<<<< HEAD
      try updateCall.send(requestMessage) { error in print(error) }
    }
    print("update before waitForSendOperationsToFinish")
    updateCall.waitForSendOperationsToFinish()

    print("update before receiving")
    DispatchQueue.global().async {
      var running = true
      while running {
        print("in update.receive() loop")
        do {
          let responseMessage = try updateCall.receive()
          print("update received: \(responseMessage.text)")
        } catch ClientError.endOfStream {
          running = false
        } catch (let error) {
          print("error: \(error)")
        }
      }
    }

    print("update before closeSend")
    try updateCall.closeSend()
    print("update after closeSend")
=======
      try updateCall.send(requestMessage) { error in
        if let error = error {	
          print("update send error \(error)")
        }
      }
    }
    updateCall.waitForSendOperationsToFinish()
    
    try updateCall.closeSend()
    
    while true {
      do {
        let responseMessage = try updateCall.receive()
        print("update received: \(responseMessage.text)")
      } catch ClientError.endOfStream {
        break
      } catch (let error) {
        print("update receive error: \(error)")
        break
      }
    }

>>>>>>> f81c9f89
    _ = sem.wait(timeout: DispatchTime.distantFuture)

    if let statusCode = callResult?.statusCode {
      print("update completed with code \(statusCode)")
    }
  }

}.run()<|MERGE_RESOLUTION|>--- conflicted
+++ resolved
@@ -127,20 +127,14 @@
     print("collect starting")
     let service = buildEchoService(ssl, address, port, message)
     let sem = DispatchSemaphore(value: 0)
-<<<<<<< HEAD
     print("calling service.collect")
-=======
     var callResult : CallResult?
->>>>>>> f81c9f89
     let collectCall = try service.collect { result in
       callResult = result
       sem.signal()
     }
-<<<<<<< HEAD
     print("called service.collect")
-=======
-
->>>>>>> f81c9f89
+
     let parts = message.components(separatedBy: " ")
     for part in parts {
       var requestMessage = Echo_EchoRequest()
@@ -167,11 +161,8 @@
     print("update starting")
     let service = buildEchoService(ssl, address, port, message)
     let sem = DispatchSemaphore(value: 0)
-<<<<<<< HEAD
     print("calling service.update")
-=======
     var callResult : CallResult?
->>>>>>> f81c9f89
     let updateCall = try service.update { result in
       callResult = result
       sem.signal()
@@ -183,43 +174,21 @@
       var requestMessage = Echo_EchoRequest()
       requestMessage.text = part
       print("update sending: " + requestMessage.text)
-<<<<<<< HEAD
-      try updateCall.send(requestMessage) { error in print(error) }
-    }
-    print("update before waitForSendOperationsToFinish")
-    updateCall.waitForSendOperationsToFinish()
-
-    print("update before receiving")
-    DispatchQueue.global().async {
-      var running = true
-      while running {
-        print("in update.receive() loop")
-        do {
-          let responseMessage = try updateCall.receive()
-          print("update received: \(responseMessage.text)")
-        } catch ClientError.endOfStream {
-          running = false
-        } catch (let error) {
-          print("error: \(error)")
-        }
-      }
-    }
-
-    print("update before closeSend")
-    try updateCall.closeSend()
-    print("update after closeSend")
-=======
       try updateCall.send(requestMessage) { error in
         if let error = error {	
           print("update send error \(error)")
         }
       }
     }
+    print("update before waitForSendOperationsToFinish")
     updateCall.waitForSendOperationsToFinish()
-    
+
+    print("update before closeSend")
     try updateCall.closeSend()
+    print("update after closeSend")
     
     while true {
+      print("in update.receive() loop")
       do {
         let responseMessage = try updateCall.receive()
         print("update received: \(responseMessage.text)")
@@ -231,7 +200,6 @@
       }
     }
 
->>>>>>> f81c9f89
     _ = sem.wait(timeout: DispatchTime.distantFuture)
 
     if let statusCode = callResult?.statusCode {
