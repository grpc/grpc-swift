--- conflicted
+++ resolved
@@ -135,15 +135,9 @@
       requestMessage.text = part
       print("collect sending: " + part)
       try collectCall.send(requestMessage) { error in print(error) }
-<<<<<<< HEAD
-      print("sleeping")
-      sleep(1)
     }
     print("sent all")
-=======
-    }
     collectCall.waitForSendOperationsToFinish()
->>>>>>> 351f944a
     let responseMessage = try collectCall.closeAndReceive()
     print("collect received: \(responseMessage.text)")
     _ = sem.wait(timeout: DispatchTime.distantFuture)
@@ -159,6 +153,7 @@
       print("update completed with result \(result)")
       sem.signal()
     }
+    print("update: before sending message")
 
     let parts = message.components(separatedBy: " ")
     for part in parts {
@@ -167,8 +162,10 @@
       print("update sending: " + requestMessage.text)
       try updateCall.send(requestMessage) { error in print(error) }
     }
+    print("update before waitForSendOperationsToFinish")
     updateCall.waitForSendOperationsToFinish()
-    
+
+    print("update before receiving")
     DispatchQueue.global().async {
       var running = true
       while running {
@@ -183,21 +180,8 @@
         }
       }
     }
-<<<<<<< HEAD
-    print("update: before sending message")
-    let parts = message.components(separatedBy: " ")
-    for part in parts {
-      var requestMessage = Echo_EchoRequest()
-      requestMessage.text = part
-      print("update sending: " + requestMessage.text)
-      try updateCall.send(requestMessage) { error in print(error) }
-      print("update sleeping")
-      sleep(1)
-    }
+
     print("update before closeSend")
-=======
-    
->>>>>>> 351f944a
     try updateCall.closeSend()
     print("update after closeSend")
     _ = sem.wait(timeout: DispatchTime.distantFuture)
