--- conflicted
+++ resolved
@@ -132,36 +132,16 @@
       sem.signal()
     }
 
-    let sendCountMutex = Mutex()
-    var sendCount = 0
-
     let parts = message.components(separatedBy: " ")
     for part in parts {
       var requestMessage = Echo_EchoRequest()
       requestMessage.text = part
       print("collect sending: " + part)
-<<<<<<< HEAD
-      try collectCall.send(requestMessage) { error in print(error) }
-=======
-      try collectCall.send(requestMessage) {
-        error in
-        sendCountMutex.synchronize {
-          sendCount = sendCount + 1
-        }
-	if let error = error {	
+      try collectCall.send(requestMessage) { error in
+        if let error = error {	
           print("collect send error \(error)")
-	}
-      }
-    }
-    // don't close until all sends have completed
-    var waiting = true
-    while (waiting) {
-      sendCountMutex.synchronize {
-        if sendCount == parts.count {
-          waiting = false
         }
       }
->>>>>>> 10316035
     }
     collectCall.waitForSendOperationsToFinish()
     let responseMessage = try collectCall.closeAndReceive()
@@ -182,7 +162,6 @@
       sem.signal()
     }
 
-<<<<<<< HEAD
     let parts = message.components(separatedBy: " ")
     for part in parts {
       var requestMessage = Echo_EchoRequest()
@@ -192,64 +171,24 @@
     }
     updateCall.waitForSendOperationsToFinish()
     
-=======
-    let responsesMutex = Mutex()
-    var responses : [String] = []
-
->>>>>>> 10316035
-    DispatchQueue.global().async {
-      var running = true
-      while running {
-        do {
-          let responseMessage = try updateCall.receive()
-          responsesMutex.synchronize {
-            responses.append("update received: \(responseMessage.text)")
-          }
-        } catch ClientError.endOfStream {
-          running = false
-        } catch (let error) {
-          responsesMutex.synchronize {
-            responses.append("update receive error: \(error)")
-          }
-        }
-      }
-    }
-<<<<<<< HEAD
+    try updateCall.closeSend()
     
-=======
-
-    let parts = message.components(separatedBy: " ")
-    for part in parts {
-      var requestMessage = Echo_EchoRequest()
-      requestMessage.text = part
-      print("update sending: " + requestMessage.text)
-      try updateCall.send(requestMessage) {
-        error in
-        if let error = error {
-          print("update send error: \(error)")
-        }
+    while true {
+      do {
+        let responseMessage = try updateCall.receive()
+        print("update received: \(responseMessage.text)")
+      } catch ClientError.endOfStream {
+        break
+      } catch (let error) {
+        responses.append("update receive error: \(error)")
+        break
       }
     }
 
-    // don't close until last update is received
-    var waiting = true
-    while (waiting) {
-      responsesMutex.synchronize {
-        if responses.count == parts.count {
-          waiting = false
-        }
-      }
-    }
->>>>>>> 10316035
-    try updateCall.closeSend()
-
     _ = sem.wait(timeout: DispatchTime.distantFuture)
 
-    for response in responses {
-      print(response)
-    }
     if let statusCode = callResult?.statusCode {
-      print("update completed with status \(statusCode)")
+      print("update completed with code \(statusCode)")
     }
   }
 
