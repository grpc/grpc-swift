
all:
	swift build --product Echo
	cp .build/debug/Echo .

test:	all
	./Echo serve & /bin/echo $$! > echo.pid
	sleep 1
	./Echo get | tee test.out
	sleep 1
	./Echo expand | tee -a test.out
	sleep 1
	./Echo collect | tee -a test.out
<<<<<<< HEAD
	./Echo collect | tee -a test.out
	./Echo collect | tee -a test.out
	./Echo collect | tee -a test.out
	./Echo collect | tee -a test.out
	./Echo collect | tee -a test.out
	./Echo collect | tee -a test.out
	./Echo collect | tee -a test.out
	./Echo collect | tee -a test.out
	./Echo collect | tee -a test.out
	./Echo update | tee -a test.out
	./Echo update | tee -a test.out
	./Echo update | tee -a test.out
	./Echo update | tee -a test.out
	./Echo update | tee -a test.out
	./Echo update | tee -a test.out
	./Echo update | tee -a test.out
	./Echo update | tee -a test.out
	./Echo update | tee -a test.out
=======
	sleep 1
>>>>>>> c77521d9
	./Echo update | tee -a test.out
	kill -9 `cat echo.pid`
	diff -u test.out test.gold
	
project:
	swift package generate-xcodeproj

clean :
	rm -rf Packages googleapis .build
	rm -f Package.pins Echo google.json
	rm -rf Package.resolved Echo.xcodeproj Echo<|MERGE_RESOLUTION|>--- conflicted
+++ resolved
@@ -11,28 +11,7 @@
 	./Echo expand | tee -a test.out
 	sleep 1
 	./Echo collect | tee -a test.out
-<<<<<<< HEAD
-	./Echo collect | tee -a test.out
-	./Echo collect | tee -a test.out
-	./Echo collect | tee -a test.out
-	./Echo collect | tee -a test.out
-	./Echo collect | tee -a test.out
-	./Echo collect | tee -a test.out
-	./Echo collect | tee -a test.out
-	./Echo collect | tee -a test.out
-	./Echo collect | tee -a test.out
-	./Echo update | tee -a test.out
-	./Echo update | tee -a test.out
-	./Echo update | tee -a test.out
-	./Echo update | tee -a test.out
-	./Echo update | tee -a test.out
-	./Echo update | tee -a test.out
-	./Echo update | tee -a test.out
-	./Echo update | tee -a test.out
-	./Echo update | tee -a test.out
-=======
 	sleep 1
->>>>>>> c77521d9
 	./Echo update | tee -a test.out
 	kill -9 `cat echo.pid`
 	diff -u test.out test.gold
