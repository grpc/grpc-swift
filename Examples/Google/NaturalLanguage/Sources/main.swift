--- conflicted
+++ resolved
@@ -39,11 +39,7 @@
         eventLoopGroup: eventLoopGroup,
         tlsConfiguration: .init(sslContext: try makeClientTLS()))
 
-<<<<<<< HEAD
-      try ClientConnection.start(configuration)
-=======
-      GRPCClientConnection.start(configuration)
->>>>>>> b246b39b
+      ClientConnection.start(configuration)
         .map { client in
           Google_Cloud_Language_V1_LanguageServiceServiceClient(connection: client)
         }.cascade(to: promise)
